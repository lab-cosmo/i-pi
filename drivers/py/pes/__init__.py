""" Small functions/classes providing access to driver PES to be called from driver.py """

<<<<<<< HEAD
from .dummy import Dummy_driver
from .harmonic import Harmonic_driver
from .spline import Spline_driver
from .doublewell import (
    DoubleWell_driver,
    DoubleWell_with_friction_driver,
    DoubleWell_with_explicit_bath_driver,
    DDW_with_explicit_bath_driver,
)
from .rascal import Rascal_driver

__all__ = [
    "__drivers__",
    "Dummy_driver",
    "Harmonic_driver",
    "Rascal_driver",
    "Spline_driver",
    "DoubleWell_driver",
    "DoubleWell_with_friction_driver",
]

# dictionary linking strings
__drivers__ = {
    "dummy": Dummy_driver,
    "harmonic": Harmonic_driver,
    "rascal": Rascal_driver,
    "DoubleWell": DoubleWell_driver,
    "DW_friction": DoubleWell_with_friction_driver,
    "DW_explicit": DoubleWell_with_explicit_bath_driver,
    "DDW_explicit": DDW_with_explicit_bath_driver,
    "spline": Spline_driver,
}
=======
import pkgutil
import importlib

__all__ = []

# Dictionary to store driver name to class mapping
__drivers__ = {}

# Iterate through all modules in the current package folder
for loader, module_name, is_pkg in pkgutil.iter_modules(__path__):
    # Import the module
    module = importlib.import_module("." + module_name, __package__)

    # Get the driver class and name from the module
    driver_class = getattr(module, "__DRIVER_CLASS__", None)
    driver_name = getattr(module, "__DRIVER_NAME__", None)

    # If both class and name are defined, update __all__ and __drivers__
    if driver_class and driver_name:
        __all__.append(driver_class)
        __drivers__[driver_name] = getattr(module, driver_class)
        globals()[driver_class] = getattr(module, driver_class)  # add class to globals
    else:
        raise ImportError(
            f"PES module `{module_name}` does not define __DRIVER_CLASS__ and __DRIVER_NAME__"
        )

__all__.append("__drivers__")
>>>>>>> 4829856d
<|MERGE_RESOLUTION|>--- conflicted
+++ resolved
@@ -1,39 +1,5 @@
 """ Small functions/classes providing access to driver PES to be called from driver.py """
 
-<<<<<<< HEAD
-from .dummy import Dummy_driver
-from .harmonic import Harmonic_driver
-from .spline import Spline_driver
-from .doublewell import (
-    DoubleWell_driver,
-    DoubleWell_with_friction_driver,
-    DoubleWell_with_explicit_bath_driver,
-    DDW_with_explicit_bath_driver,
-)
-from .rascal import Rascal_driver
-
-__all__ = [
-    "__drivers__",
-    "Dummy_driver",
-    "Harmonic_driver",
-    "Rascal_driver",
-    "Spline_driver",
-    "DoubleWell_driver",
-    "DoubleWell_with_friction_driver",
-]
-
-# dictionary linking strings
-__drivers__ = {
-    "dummy": Dummy_driver,
-    "harmonic": Harmonic_driver,
-    "rascal": Rascal_driver,
-    "DoubleWell": DoubleWell_driver,
-    "DW_friction": DoubleWell_with_friction_driver,
-    "DW_explicit": DoubleWell_with_explicit_bath_driver,
-    "DDW_explicit": DDW_with_explicit_bath_driver,
-    "spline": Spline_driver,
-}
-=======
 import pkgutil
 import importlib
 
@@ -61,5 +27,4 @@
             f"PES module `{module_name}` does not define __DRIVER_CLASS__ and __DRIVER_NAME__"
         )
 
-__all__.append("__drivers__")
->>>>>>> 4829856d
+__all__.append("__drivers__")