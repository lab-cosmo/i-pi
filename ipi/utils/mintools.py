"""Contains simple helper algorithms for minimization.

Copyright (C) 2013, Joshua More and Michele Ceriotti

This program is free software: you can redistribute it and/or modify
it under the terms of the GNU General Public License as published by
the Free Software Foundation, either version 3 of the License, or
(at your option) any later version.

This program is distributed in the hope that it will be useful,
but WITHOUT ANY WARRANTY; without even the implied warranty of
MERCHANTABILITY or FITNESS FOR A PARTICULAR PURPOSE. See the
GNU General Public License for more details.

You should have received a copy of the GNU General Public License
along with this program. If not, see <http.//www.gnu.org/licenses/>.

Algorithms implemented by Michele Ceriotti and Benjamin Helfrecht, 2015

Functions:
        bracket: Determines the 3 points that bracket the function minimum
        min_brent:  Does one-D minimization (line search) based on bisection
            method with derivatives. Uses 'bracket' function.
        min_approx: Does approximate n-D minimization (line search) based
            on sufficient function decrease in the search direction
        min_trm: Does approximate n-D minimization inside a trust-region

        BFGS: Constructs an approximate inverse Hessian to determine
            new search directions. Minimizes the function using 'min_approx' function.
        BFGS-TRM: Constructs an approximate inverse Hessian to determine
            new search directions. Minimizes the function using 'min_trm' function.
        L-BFGS: Uses the limited memory BFGS algorithm (L-BFGS) to
            compute new search directions. Minimizes using 'min_approx'
        L-BFGS_nls: L-BFGS algorithm without line search
            *** This function is less stable than L-BFGS and not any more efficient ***
        bracket_neb: Modified 'bracket' routine to make
            compatible with functions with unknown gradient
        min_brent_neb: Modified 'min_brent' routine to make
            compatible with functions with unknown gradient

        bracket, bracket_neb, min_brent, min_brent_neb,and BFGS subroutines adapted from:
            Press, W. H., Teukolsky, S. A., Vetterling, W. T., and Flannery, B. P. (1992).
            Numerical Recipes in C: The Art of Scientific Computing.
            Cambridge: Cambridge University Press

        LBFGS subroutine adapted from:
            Nocedal, J. (1980). Updating Quasi-Newton Matrices with
            Limited Storage. Mathematics of Computation, 35, 773-782.
            DOI: http://dx.doi.org/10.1090/S0025-5718-1980-0572855-7
        powell: powell formula to update the hessian
             (R. Fletcher. Practical Methods of Optimization. 2nd ed.(1987)
        nichols: nichols algorithm for optimization (minimum or transition state)
        Simons, J. and Nichols, J. (1990), Int. J. Quantum Chem., 38: 263-276.
"""

# TODO: CLEAN UP BFGS, L-BFGS, L-BFGS_nls TO NOT EXIT WITHIN MINTOOLS.PY
#       BUT USE UNIVERSAL SOFTEXIT

__all__ = ["min_brent"]

import numpy as np
import math

# import time
from ipi.utils.softexit import softexit
from ipi.utils.messages import verbosity, info, warning

# Bracketing function
def bracket(fdf, fdf0=None, x0=0.0, init_step=1.0e-3):
    """Given an initial point, determines the initial bracket for the minimum
    Arguments:
           fdf: function to minimize, derivative of function to minimize
           x0: initial point
           fdf0: value of function and its derivative at x0
           init_step: intial step size
    """

    # Constants
    gold = 1.618034  # Golden ratio
    glimit = 100.0  # Limit for magnification of parabolic fit step
    tiny = 1.0e-20  # Prevent division by zero

    # x0: initial point of evaluation (e.g. initial atomic position)
    # ax, bx, cx: bracketing points with ax < bx < cx
    # bracketing finished if an ax, bx, cx with ax < bx < cx is found
    # fa, fb, fc: value of function at ax, bx, cx

    if fdf0 is None:
        fdf0 = fdf(x0)
    ax = x0
    fa, dfa = fdf0
    bx = x0 + init_step
    fb, dfb = fdf(bx)
    info(" @BRACKET: Started bracketing", verbosity.debug)
    info(" @BRACKET: Evaluated first step", verbosity.debug)

    # Switch direction to move downhill, if necessary, and rearrange
    if fb > fa:
        tmp = ax
        ax = bx
        bx = tmp
        tmp = fb
        fb = fa
        fa = tmp
        tmp = dfb
        dfb = dfa
        dfa = tmp

    # Initial guess for third bracketing point
    cx = bx + gold * (bx - ax)
    fc, dfc = fdf(cx)
    info(
        " @BRACKET: Evaluated initial bracket: (%f:%f, %f:%f, %f:%f)"
        % (ax, fa, bx, fb, cx, fc),
        verbosity.debug,
    )

    # Loop until acceptable bracketing condition is achieved
    # u is a point between two of the bracketing points,
    # Use parabolic extrapolation to find u. "tiny" prevents possible division by zero
    while fb > fc:
        r = (bx - ax) * (fb - fc)
        q = (bx - cx) * (fb - fa)
        u = bx - ((bx - cx) * q - (bx - ax) * r) / (
            2.0 * math.copysign(max(abs(q - r), tiny), (q - r))
        )  # Point from parabolic fit
        ulim = bx + glimit * (
            cx - bx
        )  # Limit for parabolic fit point; *Can test various possibilities*

        # Find minimums between b and c or a and u
        # If parabolic fit unsuccessful, use default step magnification
        # Otherwise:
        # - Parabolic fit between c and its allowed limit
        # - Limit u to maximum allowed value
        # - Use default magnification
        if ((bx - u) * (u - cx)) > 0.0:
            fu, dfu = fdf(u)
            info(" @BRACKET: Evaluated new bracket point", verbosity.debug)
            # Found minimum between b and c?
            # -b------u-----c shift:
            # -a------b-----c
            if fu < fc:
                ax = bx
                bx = u
                fa = fb
                fb = fu
                dfa = dfb
                dfb = dfu
                info(
                    " @BRACKET: Bracketing completed: (%f:%f, %f:%f, %f:%f)"
                    % (ax, fa, bx, fb, cx, fc),
                    verbosity.debug,
                )
                return (ax, bx, cx, fb, dfb)
                # minimum between a and u?
                # -a-----b-----u-----c shift:
                # -a-----b-----c
            elif fu > fb:
                cx = u
                fc = fu
                dfc = dfu
                info(" @BRACKET: Bracketing completed", verbosity.debug)
                return (ax, bx, cx, fb, dfb)
                # parabolic extrapolation was not successful.
                # Use golden value (initial guess, default magnification).
            u = cx + gold * (cx - bx)
            fu, dfu = fdf(u)
            info(" @BRACKET: Evaluated new bracket point", verbosity.debug)
        # c < u (parabolic fit) < ulim?
        elif ((cx - u) * (u - ulim)) > 0.0:
            fu, dfu = fdf(u)
            info(" @BRACKET: Evaluated new bracket point", verbosity.debug)
            # minimum between c and u+gold(u-cx)?
            # -c----u----u+gold(u-cx) shift:
            # -b----c----u
            if fu < fc:
                bx = cx
                cx = u
                u = cx + gold * (cx - bx)
                fb = fc
                fc = fu
                dfb = dfc
                dfc = dfu
                fu, dfu = fdf(u)
                info(" @BRACKET: Evaluated new bracket point", verbosity.debug)
        # u >= ulim? limit u.
        elif ((u - ulim) * (ulim - cx)) >= 0.0:
            u = ulim
            fu, dfu = fdf(u)
            info(" @BRACKET: Evaluated new bracket point", verbosity.debug)
        # reject parabolic u, use golden value (default magnification)
        else:
            u = cx + gold * (cx - bx)
            fu, dfu = fdf(u)
            info(" @BRACKET: Evaluated new bracket point", verbosity.debug)

        # Shift points, so that points to continue are ax, bx, cx
        ax = bx
        bx = cx
        cx = u
        fa = fb
        fb = fc
        fc = fu
        dfa = dfb
        dfb = dfc
        dfc = dfu

    info(
        " @BRACKET: Bracketing completed: (%f:%f, %f:%f, %f:%f)"
        % (ax, fa, bx, fb, cx, fc),
        verbosity.debug,
    )
    return (ax, bx, cx, fb, dfb)


# One dimensional minimization function using function derivatives
# and Brent's method


def min_brent(fdf, fdf0, x0, tol, itmax, init_step):
    """Given a maximum number of iterations and a convergence tolerance,
    minimizes the specified function
    Arguments:
           x0: initial x-value
           fdf: function to minimize
           fdf0: initial function value
           tol: convergence tolerance
           itmax: maximum allowed iterations
           init_step: initial step size
    """

    # Initializations and constants
    # gold = 0.3819660  # Golden ratio
    # Safeguard against trying to find fractional precision for min that is exactly zero
    zeps = 1.0e-10
    e = 0.0  # Size of step before last

    # Call initial bracketing routine
    (ax, bx, cx, fb, dfb) = bracket(fdf, fdf0, x0, init_step)

    # Set bracket points
    if ax < cx:
        a = ax
    else:
        a = cx
    if ax > cx:
        b = ax
    else:
        b = cx

    # Initial points to evaluate
    # f* is evaluation of function
    # df* is the evaluation of the derivative
    # x = point with least function value so far
    # w = point with 2nd least function value
    # v = previous value of w
    # u = point at which function was evaluated most recently
    x = w = v = bx
    fw = fv = fx = fb  # Function
    dfw = dfv = dfx = dfb  # Function derivative

    # Main loop
    j = 1
    info(" @MINIMIZE: Started 1D minimization", verbosity.debug)
    while j <= itmax:

        # Determine tolerance
        xm = 0.5 * (a + b)
        tol1 = tol * abs(x) + zeps
        tol2 = 2.0 * tol1

        # Test for satisfactory completion: |b-a|<=tol*abs(x)
        if abs(x - xm) <= (tol2 - 0.5 * (b - a)):
            info(" @MINIMIZE: Finished minimization, energy = %f" % fx, verbosity.debug)
            # return (x, fx, dfx)
            fx, dfx = fdf(x)  # Evaluate again to update lm.dforces object
            return

        # Initialize d values (used to determine step size) to outside of bracket
        d = 0.0
        if abs(e) > tol1:
            d1 = 2.0 * (b - a)
            d2 = d1

            # Secant method with both d points (find zero point of derivative)
            if dfw != dfx:
                d1 = (w - x) * dfx / (dfx - dfw)
            if dfv != dfx:
                d2 = (v - x) * dfx / (dfx - dfv)

            # Choose estimate based on derivative at x and move distance on step
            # before last
            # estimates should be within the bracket
            u1 = x + d1
            u2 = x + d2
            ok1 = ((a - u1) * (u1 - b) > 0.0) and (dfx * d1 <= 0.0)
            ok2 = ((a - u2) * (u2 - b) > 0.0) and (dfx * d2 <= 0.0)
            olde = e
            e = d

            # Take an acceptable d
            # (x+d1 and x+d2 within bracket and d1,d2 have different sign from dfx);
            # if both are acceptable, choose smallest
            if ok1 or ok2:
                if ok1 and ok2:
                    if abs(d1) < abs(d2):
                        d = d1
                    else:
                        d = d2
                elif ok1:
                    d = d1
                else:
                    d = d2
                # movement must be less than half of the movement of the step before last
                # (better not to punish algorithm for one bad step)
                # (e: last step, olde: step before last)
                if abs(d) <= abs(0.5 * olde):
                    u = x + d
                    if ((u - a) < tol2) or ((b - u) < tol2):
                        d = math.copysign(tol1, (xm - x))
                    else:
                        # new d with d = 0.5*e
                        # which segment is decided by sign of derivative
                        if dfx >= 0.0:
                            e = a - x
                        else:
                            e = b - x
                        d = 0.5 * e
            # conditions for d1,d2 not fulfilled, new d = 0.5*e
            else:
                if dfx >= 0.0:
                    e = a - x
                else:
                    e = b - x
                d = 0.5 * e
        else:
            if dfx >= 0.0:
                e = a - x
            else:
                e = b - x
            d = 0.5 * e
        # one function evaluation per iteration
        if abs(d) >= tol1:
            u = x + d
            fu, dfu = fdf(u)
        else:
            u = x + math.copysign(tol1, d)
            fu, dfu = fdf(u)

            # If minimum step in downhill direction goes uphill, minimum has been found
            if fu > fx:
                info(
                    " @MINIMIZE: Finished minimization, energy = %f" % fx,
                    verbosity.debug,
                )
                # return (x, fx,dfx)
                fx, dfx = fdf(x)  # Evaluate again to update lm.dforces object
                return
        # order for next step: a < u (later x) < b
        if fu <= fx:
            if u >= x:
                a = x
            else:
                b = x
            # shift for next step
            v = w
            fv = fw
            dfv = dfw
            w = x
            fw = fx
            dfw = dfx
            x = u
            fx = fu
            dfx = dfu
        else:
            if u < x:
                a = u
            else:
                b = u
            if (fu <= fw) or (w == x):
                v = w
                fv = fw
                dfv = dfw
                w = u
                fw = fu
                dfw = dfu
            elif (fu < fv) or (v == x) or (v == w):
                v = u
                fv = fu
                dfv = dfu
        j += 1

    # Exit if maximum number of iterations exceeded
    info(
        " @MINIMIZE: Error -- maximum iterations for minimization (%d) exceeded, \
        exiting minimization"
        % itmax,
        verbosity.low,
    )
    info(" @MINIMIZE: Finished minimization, energy = %f" % fx, verbosity.debug)
    # return (x, fx,dfx)
    return


# Approximate line search


def min_approx(fdf, x0, fdf0, d0, big_step, tol, itmax):
    """Given an n-dimensional function and its gradient, and an
    initial point and a direction, finds a new point where the function
    is thought to be 'sufficiently' minimized, i.e. carries out an
    approximate minimization.
        Arguments:
            fdf: function and its gradient
            fdf0: initial function and gradient value
            d0: n-dimensional initial direction
            x0: n-dimensional initial point
            big_step: maximum step size
            tol: tolerance for exiting line search
            itmax: maximum number of iterations for the line search
    """

    # Initializations and constants
    info(" @MINIMIZE: Started approx. line search", verbosity.debug)
    n = len(x0.flatten())
    if fdf0 is None:
        fdf0 = fdf(x0)
    f0, df0 = fdf0
    if d0 is None:
        d0 = -df0 / np.linalg.norm(df0.flatten())
    x = np.zeros(n)
    alf = 1.0e-4

    # Step size
    stepsum = np.linalg.norm(d0.flatten())

    # Scale if attempted step is too large
    if stepsum > big_step:
        info(" @MINIMIZE: Scaled step size for line search", verbosity.debug)
        d0 *= big_step / stepsum

    slope = np.dot(df0.flatten(), d0.flatten())

    if slope >= 0.0:
        info(" @MINIMIZE: Warning -- gradient is >= 0 (%f)" % slope, verbosity.low)

    test = np.amax(
        np.divide(
            np.absolute(d0.flatten()), np.maximum(np.absolute(x0.flatten()), np.ones(n))
        )
    )

    # Setup to try Newton step first
    alamin = tol / test
    alam = 1.0

    # Minimization Loop
    i = 1
    while i < itmax:
        x = np.add(x0, (alam * d0))
        fx, dfx = fdf(x)
        info(" @MINIMIZE: Calculated energy", verbosity.debug)

        # Check for convergence on change in x
        if alam < alamin:
            x = x0
            info(
                " @MINIMIZE: Convergence in position, exited line search",
                verbosity.debug,
            )
            return (x, fx, dfx)

        # Sufficient function decrease
        elif fx <= (f0 + alf * alam * slope):
            info(
                " @MINIMIZE: Sufficient function decrease, exited line search",
                verbosity.debug,
            )
            return (x, fx, dfx)

        # No convergence; backtrack
        else:
            info(
                " @MINIMIZE: No convergence on step; backtrack to find point",
                verbosity.debug,
            )

            # First backtrack
            if alam == 1.0:
                f2 = None
                alam2 = None
                tmplam = -slope / (2.0 * (fx - f0 - slope))

            # Subsequent backtracks
            # coefficient should lie between:
            # 0.1*alam and 0.5*alam (= 0.1*lambda_1 and 0.5*lambda_1),
            # otherwise step lengths are too small
            else:
                rhs1 = fx - f0 - alam * slope
                rhs2 = f2 - f0 - alam2 * slope
                a = (rhs1 / (alam * alam) - rhs2 / (alam2 * alam2)) / (alam - alam2)
                b = (-alam2 * rhs1 / (alam * alam) + alam * rhs2 / (alam2 * alam2)) / (
                    alam - alam2
                )
                if a == 0.0:
                    tmplam = -slope / (2.0 * b)

                else:
                    disc = b * b - 3.0 * a * slope
                    if disc < 0.0:
                        tmplam = 0.5 * alam

                    elif b <= 0.0:
                        tmplam = (-b + np.sqrt(disc)) / (3.0 * a)

                    else:
                        tmplam = -slope / (b + np.sqrt(disc))

                    # Coefficient less than 0.5 * lambda_1
                    if tmplam > (0.5 * alam):
                        tmplam = 0.5 * alam

        alam2 = alam
        f2 = fx

        # Coefficient greater than 0.1 * lambda_1
        alam = max(tmplam, 0.1 * alam)

        i += 1

    info(
        " @MINIMIZE: Error - maximum iterations for line search (%d) exceeded, \
        exiting search"
        % itmax,
        verbosity.low,
    )
    info(" @MINIMIZE: Finished minimization, energy = %f" % fx, verbosity.debug)
    return (x, fx, dfx)


# BFGS algorithm with approximate line search


def BFGS(x0, d0, fdf, fdf0, invhessian, big_step, tol, itmax):
    """BFGS minimization. Uses approximate line minimizations.
    Does one step.
        Arguments:
            x0: initial point
            d0: initial direction for line minimization
            fdf: function and gradient (mapper)
            fdf0: initial function and gradient value
            big_step: limit on step length
            tol: convergence tolerance
            itmax: maximum number of allowed iterations
    """

    info(" @MINIMIZE: Started BFGS", verbosity.debug)
    zeps = 1.0e-13
    u0, g0 = fdf0

    # Maximum step size
    n = len(x0.flatten())
    linesum = np.dot(x0.flatten(), x0.flatten())
    big_step = big_step * max(np.sqrt(linesum), n)

    # Perform approximate line minimization in direction d0
    x, u, g = min_approx(fdf, x0, fdf0, d0, big_step, tol, itmax)
    d_x = np.subtract(x, x0)

    # Update invhessian.
    d_g = np.subtract(g, g0)
    hdg = np.dot(invhessian, d_g.flatten())

    fac = np.vdot(d_g, d_x)
    fae = np.dot(d_g.flatten(), hdg)
    sumdg = np.vdot(d_g, d_g)
    sumxi = np.vdot(d_x, d_x)

    # Skip update if not 'fac' sufficiently positive
    if fac > np.sqrt(zeps * sumdg * sumxi):
        fac = 1.0 / fac
        fad = 1.0 / fae

        # Compute BFGS term
        dg = np.subtract((fac * d_x).flatten(), fad * hdg)
        invhessian += (
            np.outer(d_x, d_x) * fac - np.outer(hdg, hdg) * fad + np.outer(dg, dg) * fae
        )
        info(" @MINIMIZE: Updated invhessian", verbosity.debug)
    else:
        info(
            " @MINIMIZE: Skipped invhessian update; direction x gradient insufficient",
            verbosity.debug,
        )

    # Update direction
    d = np.dot(invhessian, -g.flatten())
    d0[:] = d.reshape(d_x.shape)
    info(" @MINIMIZE: Updated search direction", verbosity.debug)


# BFGS algorithm trust radius method
def BFGSTRM(x0, u0, f0, h0, tr, mapper, big_step):
    """Input: x0 = previous accepted positions
          u0 = previous accepted energy
          f0 = previous accepted forces
          h0 = previous accepted hessian
          tr = trust radius
      mapper = function to evaluate energy and forces
    big_step = limit on step length"""

    # Make one movement, evaluate if it has to be accepted or not.
    # If accepted, update tr and Hessian.
    # If not only update the tr and restart the loop
    accept = False
    while not accept:

        # Find new movement direction candidate
        d_x = min_trm(f0, h0, tr)
        # Make movement  and get new energy (u)  and forces(f) using mapper
        x = x0 + d_x
        u, g = mapper(x)
        f = -g

        # Compute energy gain

        true_gain = u - u0
        expected_gain = -np.dot(f0.flatten(), d_x.flatten())
        expected_gain += 0.5 * np.dot(
            d_x.reshape((1, d_x.size)), np.dot(h0, d_x.reshape((d_x.size, 1)))
        )
        harmonic_gain = -0.5 * np.dot(d_x.flatten(), (f0 + f).flatten())

        # Compute quality:
        d_x_norm = np.linalg.norm(d_x)

        if d_x_norm > 0.05:
            quality = true_gain / expected_gain
        else:
            quality = harmonic_gain / expected_gain
        accept = quality > 0.1

        # Update TrustRadius (tr)
        if quality < 0.25:
            tr[0] = 0.5 * d_x_norm
        elif quality > 0.75 and d_x_norm > 0.9 * tr:
            tr[0] = 2.0 * tr
            if tr > big_step:
                tr[0] = big_step

    # After accept, update the Hessian
    d_f = np.subtract(f, f0)
    TRM_UPDATE(d_x.flatten(), d_f.flatten(), h0)


# TRM functions (TRM_UPDATE and min_trm)


def TRM_UPDATE(dx, df, h):
    """Input: DX = X -X_old
           DF = F -F_old
           DG = -DF
           H  = hessian
    Task: updated hessian"""

    dx = dx[:, np.newaxis]  # dimension nx1
    dx_t = dx.T  # dimension 1xn
    dg = -df[:, np.newaxis]
    dg_t = dg.T

    # Bakken and Helgaker, JCP, 117,9160. Eq 44
    h1 = np.dot(dg, dg_t)
    h1 = h1 / (np.dot(dg_t, dx))
    h2a = np.dot(h, dx)
    h2b = np.dot(dx_t, h)
    h2 = np.dot(h2a, h2b)
    h2 = h2 / np.dot(dx_t, h2a)

    h += h1 - h2


def min_trm(f, h, tr):
    """Return the minimum of
    E(dx) = -(F * dx + 0.5 * ( dx * H * dx ),
    whithin dx**2 <tr

    IN    f  = forces        (n,)
          h  = hessian       (nxn)
          tr = trust-radius

    OUT   DX = displacement in cartesian basis

    INTERNAL
             ndim = dimension
             d    = hessian eigenvalues
             w    = hessian eigenvector (in columns)
             g    = gradient in cartesian basis
             gE   = gradient in eigenvector basis
             DX   = displacement in cartesian basis
             DXE  = displacement in eigenvector basis
    """

    # Resize
    ndim = f.size
    shape = f.shape
    f = f.reshape((1, ndim))

    # Diagonalize
    d, w = np.linalg.eigh(h)
    d = d[:, np.newaxis]  # dimension nx1

    gEt = np.dot(f, w)  # Change of basis  ##
    gE = gEt.T  # dimension nx1

    # Count negative, zero and positive eigenvalues
    neg = (d < -1e-7).sum()
    zero = (d < 1e-7).sum() - neg
    # pos = d.size - neg - zero

    # Pull out zero-mode gE
    if zero > 0:
        gE[neg : neg + zero] = np.zeros((zero, 1))

    # Real work starts here
    DXE = np.zeros((ndim, 1))

    for i in range(0, ndim):
        if np.absolute(d[i]) > 1e-5:
            DXE[i] = gE[i] / d[i]

    min_d = np.amin(d)

    # Check if h is positive definite and use trivial result if within trust radius
    if min_d > 0.0:

        if neg != 0:
            print("problem in 'find'!!!")
        if np.linalg.norm(DXE) < tr:
            DX = np.dot(w, DXE)
            DX = DX.reshape(shape)
            return DX

    # If we don't have luck, let's start with the iteration
    lamb_min = max(0.0, -min_d)
    lamb_max = 1e30
    lamb = min(lamb_min + 0.5, 0.5 * (lamb_min + lamb_max))

    for i in range(0, 100):
        DXE = gE / (d + lamb)
        y = np.sum(DXE ** 2) - tr ** 2
        dy = -2.0 * np.sum((DXE ** 2) / (d + lamb))

        if np.absolute(y / dy) < 1e-5 or np.absolute(y) < 1e-13:
            break

        if y < 0.0:
            lamb_max = min(lamb, lamb_max)
        else:
            lamb_min = max(lamb, lamb_min)

        if dy > 0.0 or lamb_min > lamb_max:
            print("Problem in find. II")

        lamb = lamb - y / dy
        if lamb <= lamb_min or lamb >= lamb_max:
            lamb = 0.5 * (lamb_min + lamb_max)
    #  print 'iter',i,lamb, lamb_max,lamb_min,y,dy

    DX = np.dot(w, DXE)
    DX = DX.reshape(shape)
    return DX


# L-BFGS algorithm with approximate line search


def L_BFGS(x0, d0, fdf, qlist, glist, fdf0, big_step, tol, itmax, m, scale, k):
    """L-BFGS minimization. Uses approximate line minimizations.
    Does one step.
        Arguments:
            fdf = function and gradient
            fdf0 = initial function and gradient value
            d0 = initial direction for line minimization
            x0 = initial point
            qlist = list of previous positions used for reduced Hessian^-1 construction
            glist = list of previous gradients used for reduced Hessian^-1 construction
            m = number of corrections to store and use
            k = iteration (MD step) number
            big_step = limit on step length
            tol = convergence tolerance
            itmax = maximum number of allowed iterations
    """

    zeps = 1.0e-10
    n = len(x0.flatten())
    alpha = np.zeros(m)
    beta = np.zeros(m)
    rho = np.zeros(m)

    u0, g0 = fdf0

    # Maximum step size
    linesum = np.dot(x0.flatten(), x0.flatten())
    big_step = big_step * max(np.sqrt(linesum), n)

    # MC try to resolve the stuck BFGS bug
    if np.dot(g0.flatten(), d0.flatten()) > 0.0:
        # reset search direction if we are moving uphill!
        info(" @MINIMIZE: moving uphill, resetting search direction! ", verbosity.debug)
        d0 = g0 / np.sqrt(np.dot(g0.flatten(), g0.flatten()))

    print("@ GEOP step ", big_step)
    # Perform approximate line minimization in direction d0
    x, u, g = min_approx(fdf, x0, fdf0, d0, big_step, tol, itmax)

    # Compute difference of positions (gradients)
    # Build list of previous 'd_positions (d_gradients)'

    d_x = np.subtract(x, x0)
    if k < m:
        qlist[k] = d_x.flatten()
    else:
        qlist_aux = np.roll(qlist, -1, axis=0)
        qlist[:] = qlist_aux
        qlist[m - 1] = d_x.flatten()

    d_g = np.subtract(g, g0)
    if k < m:
        glist[k] = d_g.flatten()
    else:
        glist_aux = np.roll(glist, -1, axis=0)
        glist[:] = glist_aux
        glist[m - 1] = d_g.flatten()

    # Update direction.
    # 1_Determine bounds for L-BFGS 'two loop recursion'
    if k < (m - 1):
        bound1 = k
        bound2 = k + 1
    else:
        bound1 = m - 1
        bound2 = m

    # 2
    q = g.flatten()

    # 3_Loops
    fac = np.dot(d_g.flatten(), d_x.flatten())
    sumdg = np.dot(d_g.flatten(), d_g.flatten())
    sumdx = np.dot(d_x.flatten(), d_x.flatten())

    # Skip update if not 'fac' sufficiently positive
    if fac > np.sqrt(zeps * sumdg * sumdx):

        # Begin two loop recursion:
        # First loop
        for j in range(bound1, -1, -1):
            rho[j] = 1.0 / np.dot(glist[j], qlist[j])
            alpha[j] = rho[j] * np.dot(qlist[j], q)
            q = q - alpha[j] * glist[j]

        info(" @MINIMIZE: First L-BFGS loop recursion completed", verbosity.debug)

        if scale == 0:
            hk = 1.0
        elif scale == 1:
            hk = np.dot(glist[0], qlist[0]) / np.dot(glist[0], glist[0])
        elif scale == 2:
            hk = np.dot(glist[bound1], qlist[bound1]) / np.dot(
                glist[bound1], glist[bound1]
            )

        d = hk * q

        # Second loop
        for j in range(0, bound2, 1):
            beta[j] = rho[j] * np.dot(glist[j], d)
            d = d + qlist[j] * (alpha[j] - beta[j])

        info(" @MINIMIZE: Second L-BFGS loop recursion completed", verbosity.debug)
        d = -1.0 * d.reshape(d0.shape)

    else:
        info(
            " @MINIMIZE: Skipped direction update; direction * gradient insufficient",
            verbosity.debug,
        )
        # d = d0
        d = -1.0 * d_x

    d0[:] = d
    info(" @MINIMIZE: Updated search direction", verbosity.debug)


# Damped BFGS to use in NEB. Has no line search and no TRM.
def Damped_BFGS(x0, fdf, fdf0, hessian, big_step):
    """BFGS, damped as described in Nocedal, Wright (2nd ed.) Procedure 18.2
    The purpose is mostly using it for NEB optimization, but it is capable of
    plain geometry optimization also.
    Written for a DIRECT Hessian B, not for the inverse H.

    Currently it doesn't use min_approx, TRM or any other step determination,
    just the simplest (invhessian dot gradient) step, as in aimsChain.
    The reason is that both LS and TRM require energy, and the energy
    of NEB springs is ill-defined because of all projections that we do.
    This may be improved later, but first we need to have NEB working.

    Inside this function I use flattened vectors, restoring shape only when needed.
    I always keep x0 in the original shape.

    Does one step.

    Arguments:
      x0: initial point
      fdf: function and gradient (mapper)
      fdf0: initial function and gradient values
      hessian: approximate Hessian for the BFGS algorithm
      big_step: limit on step length. It is defined differently
                  compared to other optimization algorithms, take care.

    Returns:
      quality: minus cosine of the (gradient, dx) angle.
               Needed for the step length adjustment.
    """

    info(" @DampedBFGS: Started.", verbosity.debug)
    _, g0 = fdf0
    g0 = g0.flatten()

    # Nocedal's notation
    B = hessian

    # Calculate direction
    # When the inverse itself is not needed, people recommend solve(), not inv().
    info(" @DampedBFGS: sk = np.linalg.solve(B, -g0) ...", verbosity.debug)
    info(
        "              The code randomly crashes here with some versions of Numpy "
        "based on OpenBLAS.\n"
        "              If this happens, use Numpy based on MKL, e.g. from Anaconda.",
        verbosity.debug,
    )
    info("Operands:", verbosity.debug)
    info("%s,  %s" % (type(B), str(B.shape)), verbosity.debug)
    info("%s,  %s" % (type(g0), str(g0.shape)), verbosity.debug)
    sk = np.linalg.solve(B, -g0)
    info(" @DampedBFGS: Calculated direction.", verbosity.debug)

    # Cosine of the (f, dx) angle
    quality = -np.dot(sk / np.linalg.norm(sk), g0 / np.linalg.norm(g0))
    info(" @DampedBFGS: Direction quality: %.4f." % quality, verbosity.debug)

    # I use maximal cartesian atomic displacement as a measure of step length
    maxdispl = np.amax(np.linalg.norm(sk.reshape(-1, 3), axis=1))
    info(" @DampedBFGS: big_step = %.6f" % big_step, verbosity.debug)
    if maxdispl > big_step:
        info(
            " @DampedBFGS: maxdispl before scaling: %.6f bohr" % maxdispl,
            verbosity.debug,
        )
        sk *= big_step / maxdispl

    info(
        " @DampedBFGS: maxdispl:                %.6f bohr"
        % (np.amax(np.linalg.norm(sk.reshape(-1, 3), axis=1))),
        verbosity.debug,
    )

    # Force call
    _, g = fdf(x0 + sk.reshape(x0.shape))
    g = g.flatten()
    # coordinates CHECKED

    # Update hessian
    yk = g - g0
    skyk = np.dot(sk, yk)

    # Equation 18.15 in Nocedal
    theta = 1.0
    Bsk = np.dot(B, sk)
    sBs = np.dot(sk, Bsk)
    # Damped update if rhok isn't sufficiently positive
    if skyk < 0.2 * sBs:
        theta = (0.8 * sBs) / (sBs - skyk)
        info(
            " @DampedBFGS: damping update of the Hessian; "
            "(direction dot d_gradient) is small. "
            "theta := %.6f" % theta,
            verbosity.debug,
        )
        yk = theta * yk + (1 - theta) * Bsk
        skyk = np.dot(sk, yk)
    else:
        info(" @DampedBFGS: Update of the Hessian, no damping.", verbosity.debug)

    info(" @DampedBFGS: (s_k dot y_k) before reciprocating: %e" % skyk, verbosity.debug)
    try:
        rhok = 1.0 / skyk
    except:
        warning(" @DampedBFGS: caught ZeroDivisionError in 1/skyk.", verbosity.high)
        rhok = 1e5

    # Compute BFGS term (eq. 18.16 in Nocedal)
    B += np.outer(yk, yk) * rhok - np.outer(Bsk, Bsk) / sBs

    # If small numbers are found on the diagonal of the Hessian,
    # add small positive numbers. Somewhat dirty solution,
    # but it increased stability in some tests.
    # 1 Ha/Bohr^2 is ~97.2 eV/ang^2.
    eigvals = np.real(np.linalg.eigvals(B))
    if np.any(eigvals < 1e-1):
        info(" @DampedBFGS: stabilizing the diagonal of the Hessian.", verbosity.debug)
        B += 1e-2 * np.eye(len(B))

    return quality


def FIRE(
    x0,
    fdf,
    fdf0,
    v=None,
    a=0.1,
    N_dn=0,
    N_up=0,
    dt=0.1,
    maxstep=0.5,
    dtmax=1.0,
    dtmin=1e-5,
    Ndelay=5,
    Nmax=2000,
    finc=1.1,
    fdec=0.5,
    astart=0.1,
    fa=0.99,
):
    """FIRE algorithm based on
    Bitzek et al, Phys. Rev. Lett. 97, 170201 (2006) and
    Guénolé, J. et al.  Comp. Mat. Sci. 175, 109584 (2020).
    Semi-implicit Euler integration used.
    Done by Guoyuan Liu <liuthepro@outlook.com>, May 2021.

    FIRE does not rely on energy, therefore it is suitable for NEB calculation, where
    the energy is not conservative. Basic principle: accelerate towards force gradient
    (downhill direction) and stop immediately when going uphill.
    Try adjusting dt, dtmax, dtmin for optimal performance.

    Arguments:
        x0: initial beads positions
        fdf: energy and function mapper. call fdf(x) to update beads position and froces
        fdf0: initial value of energy and gradient
        v: current velocity
        a: velocity mixing factor, in the paper it is called alpha
        fa: a decrement factor
        astart: initial a value
        N_dn: number of steps since last downhill direction
        N_up: number of steps since last uphill direction
        dt: time interval
        dtmax: max dt (increase when uphill)
        dtmin: min dt (decrease when downhill)
        finc: dt increment factor
        fdec: dt decrement factor
        Ndelay: min steps required to be in one direction before adjust dt and a
        Nmax: max consecutive steps in uphill direction before trigger exit

    Returns:
        v, a, N, dt since they are dynamically adjusted
    """
    info(" @FIRE being called", verbosity.debug)
    _, g0 = fdf0
    force = -g0

    p = np.vdot(force, v)
    # downhill
    if p > 0.0:
        N_dn += 1
        N_up = 0
        if N_dn > Ndelay:
            dt = min(dt * finc, dtmax)
            a = a * fa
    # uphill
    else:
        N_dn = 0
        N_up += 1
        if N_up > Nmax:
            softexit.trigger("@FIRE is stuck for %d steps. We stop here." % N_up)
        dt = max(dt * fdec, dtmin)
        a = astart
        # correct uphill motion
        x0 -= 0.5 * dt * v
        # stop moving in uphill direction
        v = np.zeros(v.shape)

    # accelerate
    v += dt * force
    # change velocity direction with inertia
    if p > 0.0:
        f_unit = force / np.linalg.norm(force)
        v = (1 - a) * v + a * np.linalg.norm(v) * f_unit
    # update posistion
    dx = dt * v
    # check max dx
    normdx = np.linalg.norm(dx)
    if normdx > maxstep:
        dx = maxstep * dx / normdx
    x0 += dx

    info(" @FIRE: calling a gradient mapper to update position", verbosity.debug)
    fdf(x0)

    return v, a, N_dn, N_up, dt


# Bracketing for NEB, TODO: DEBUG THIS IF USING SD OR CG OPTIONS FOR NEB
def bracket_neb(fdf, fdf0=None, x0=0.0, init_step=1.0e-3):
    """Given an initial point, determines the initial bracket for the minimum
    Arguments:
           fdf: function to minimize
           x0: initial point
           fdf0: value of function at x0
           init_step: initial step size
    """

    # Constants
    gold = 1.618034  # Golden ratio
    glimit = 100.0  # Limit for magnification of parabolic fit step
    tiny = 1.0e-20  # Prevent division by zero

    # x0: initial point of evaluation (e.g. initial atomic position)
    # ax, bx, cx: bracketing points with ax < bx < cx
    # fa, fb, fc: value of function at ax, bx, cx
    if fdf0 is None:
        fdf0 = fdf(x0)
    ax = x0
    fa = fdf0
    bx = x0 + init_step
    fb = fdf(bx)[1]
    info(" @BRACKET: Started bracketing", verbosity.debug)
    info(" @BRACKET: Evaluated first step", verbosity.debug)

    # Switch direction to move downhill, if necessary, and rearrange
    if fb > fa:
        tmp = ax
        ax = bx
        bx = tmp
        tmp = fb
        fb = fa
        fa = tmp

    # Initial guess for third bracketing point
    cx = bx + gold * (bx - ax)
    fc = fdf(cx)[1]
    info(
        " @BRACKET: Evaluated initial bracket: (%f:%f, %f:%f, %f:%f)"
        % (ax, fa, bx, fb, cx, fc),
        verbosity.debug,
    )

    # Loop until acceptable bracketing condition is achieved
    # u is a point between two of the bracketing points
    # Use parabolic extrapolation to find u. "tiny" prevents possible division by zero
    while fb > fc:
        r = (bx - ax) * (fb - fc)
        q = (bx - cx) * (fb - fa)
        u = bx - ((bx - cx) * q - (bx - ax) * r) / (
            2.0 * math.copysign(max(abs(q - r), tiny), (q - r))
        )  # Point from parabolic fit
        ulim = bx + glimit * (
            cx - bx
        )  # Limit for parabolic fit point; *Can test various possibilities*

        # Find minimums between b and c or a and u
        # If parabolic fit unsuccessful, use default step magnification
        # Otherwise:
        # - Parabolic fit between c and its allowed limit
        # - Limit u to maximum allowed value
        # - Use default magnification
        if ((bx - u) * (u - cx)) > 0.0:
            fu = fdf(u)[1]
            info(" @BRACKET: Evaluated new bracket point", verbosity.debug)
            # Found minimum between b and c?
            # -b------u-----c shift:
            # -a------b-----c
            if fu < fc:
                ax = bx
                bx = u
                fa = fb
                fb = fu
                info(
                    " @BRACKET: Bracketing completed: (%f:%f, %f:%f, %f:%f)"
                    % (ax, fa, bx, fb, cx, fc),
                    verbosity.debug,
                )
                return (ax, bx, cx, fb)
                # minimum between a and u?
            # -a-----b-----u-----c shift:
            # -a-----b-----c
            elif fu > fb:
                cx = u
                fc = fu
                info(" @BRACKET: Bracketing completed", verbosity.debug)
                return (ax, bx, cx, fb)
                # parabolic extrapolation was not successful.
                # Use golden value (initial guess, default magnification).
            u = cx + gold * (cx - bx)
            fu = fdf(u)[1]
            info(" @BRACKET: Evaluated new bracket point", verbosity.debug)
        # c < u (parabolic fit) < ulim?
        elif ((cx - u) * (u - ulim)) > 0.0:
            fu = fdf(u)[1]
            info(" @BRACKET: Evaluated new bracket point", verbosity.debug)
            # minimum between c and u+gold(u-cx)?
            # -c----u----u+gold(u-cx) shift:
            # -b----c----u
            if fu < fc:
                bx = cx
                cx = u
                u = cx + gold * (cx - bx)
                fb = fc
                fc = fu
                fu = fdf(u)[1]
                info(" @BRACKET: Evaluated new bracket point", verbosity.debug)
        # u >= ulim? limit u.
        elif ((u - ulim) * (ulim - cx)) >= 0.0:
            u = ulim
            fu = fdf(u)[1]
            info(" @BRACKET: Evaluated new bracket point", verbosity.debug)
        # reject parabolic u, use golden value (default magnification)
        else:
            u = cx + gold * (cx - bx)
            fu = fdf(u)[1]
            info(" @BRACKET: Evaluated new bracket point", verbosity.debug)

        # Shift points, so that points to continue are ax, bx, cx
        ax = bx
        bx = cx
        cx = u
        fa = fb
        fb = fc
        fc = fu

    info(
        " @BRACKET: Bracketing completed: (%f:%f, %f:%f, %f:%f)"
        % (ax, fa, bx, fb, cx, fc),
        verbosity.debug,
    )
    return (ax, bx, cx, fb)


# Minimize using only forces; for NEB
def min_brent_neb(fdf, fdf0=None, x0=0.0, tol=1.0e-6, itmax=100, init_step=1.0e-3):
    """Given a maximum number of iterations and a convergence tolerance,
    minimizes the specified function
    Arguments:
           x0: initial x-value
           fdf: function to minimize
           fdf0: initial function value
           tol: convergence tolerance
           itmax: maximum allowed iterations
           init_step: initial step size
    """

    # Initializations and constants
    gold = 0.3819660
    zeps = 1e-10
    e = 0.0  # Step size for step before last
    d = 0.0

    (ax, bx, cx, fb) = bracket_neb(fdf, fdf0, x0, init_step)

    # Set bracket points
    if ax < cx:
        a = ax
    else:
        a = cx
    if ax > cx:
        b = ax
    else:
        b = cx

    # Initial points to evaluate
    # f* is evaluation of arbitrary function
    # x = point with least function value so far
    # w = point with 2nd least function value
    # v = previous value of w
    # u = point at which function was evaluated most recently
    # d = used to determine step size
    x = w = v = bx
    fw = fv = fx = fb

    # Main loop
    j = 1
    while j <= itmax:

        # Determine tolerance
        xm = 0.5 * (a + b)
        tol1 = tol * abs(x) + zeps
        tol2 = 2.0 * tol1

        # Test for satisfactory completion: |b-a|<=tol*abs(x)
        if abs(x - xm) <= (tol2 - 0.5 * (b - a)):
            xmin = x
            return xmin, fx

        # Complete an iteration if error is greater than tolerance
        # and construct parabolic fit from parameters
        # assumption:
        # function given at points x,w,v is approximately parabolic near the minimum

        # x-p/q is point, where derivative of fitted parabola is zero
        if abs(e) > tol1:
            r = (x - w) * (fx - fv)
            q = (x - v) * (fx - fw)
            p = (x - v) * q - (x - w) * r
            q = 2.0 * (q - r)

            if q > 0.0:
                p = -p
            q = abs(q)
            etmp = e
            e = d

            # Determine acceptability of parabolic fit
            # movement must be less than half of the movement of the step before last:
            # |p/q| <= |0.5*etmp| (old e)
            if (
                (abs(p) >= abs(0.5 * q * etmp))
                or (p <= (q * (a - x)))
                or (p >= (q * (b - x)))
            ):
                # step into larger of the two segments
                if x >= xm:
                    e = a - x
                else:
                    e = b - x
                # conditions for parabolic fit not fulfilled, new d: golden section
                d = gold * e

            # Take parabolic step (conditions fulfilled)
            # minimum of fitted parabola at point u
            else:
                d = p / q
                u = x + d
                if ((u - a) < tol2) or ((b - u) < tol2):
                    d = abs(tol1) * (xm - x) / abs(xm - x)
        # if abs(e) <= tol1 (first step in any case)
        else:
            # step into larger of the two segments
            if x < xm:
                e = a - x
            else:
                e = b - x
            d = gold * e
        if abs(d) >= tol1:
            u = x + d
        else:
            u = x + abs(tol1) * d / abs(d)
            # one function evaluation per iteration, derivative is computed, too..
            # include count...
        fu = fdf(u)[1]
        # order for next step: a < u (later x) < b
        if fu <= fx:
            if u >= x:
                a = x
            else:
                b = x

            # Reassign bracketing points
            v = w
            w = x
            x = u
            fv = fw
            fw = fx
            fx = fu
        else:
            if u < x:
                a = u
            else:
                b = u
            if fu <= fw or w == x:
                v = w
                w = u
                fv = fw
                fw = fu
            elif (fu <= fv) or (v == x) or (v == w):
                v = u
                fv = fu
        j += 1

    # Exit if maximum number of iterations exceeded
    xmin = x
    return xmin, fx


# L-BFGS without line search; WARNING: UNSTABLE


def L_BFGS_nls(
    x0,
    d0,
    fdf,
    qlist,
    glist,
    fdf0=None,
    big_step=100,
    tol=1.0e-6,
    itmax=100,
    init_step=1.0e-3,
    m=0,
    k=0,
):
    """L-BFGS minimization without line search
    Does one step.
        Arguments:
            fdf: function and gradient
            fdf0: initial function and gradient value
            d0: initial direction for line minimization
            x0: initial point
            qlist: list of previous positions used for reduced  Hessian^-1 construction
            glist: list of previous gradients used for reduced  Hessian^-1 construction
            m: number of corrections to store and use
            k: iteration (MD step) number
            big_step: limit on step length
            tol: convergence tolerance
            itmax: maximum number of allowed iterations
            init_step: initial step size
    """

    # Original function value, gradient, other initializations
    # zeps = 1.0e-10
    if fdf0 is None:
        fdf0 = fdf(x0)
    f0, df0 = fdf0
    n = len(x0.flatten())
    dg = np.zeros(n)
    g = df0
    x = np.zeros(n)
    # linesum = np.dot(x0.flatten(), x0.flatten())
    alpha = np.zeros(m)
    beta = np.zeros(m)
    rho = np.zeros(m)
    q = np.zeros(n)

    # Initial line direction
    xi = d0
    dg = df0

    # Step size
    stepsize = np.linalg.norm(d0.flatten())

    # First iteration; use initial step
    if k == 0:
        scale = 1.0
        while (
            np.linalg.norm(g.flatten()) >= np.linalg.norm(df0.flatten())
            or np.isnan(np.linalg.norm(g.flatten()))
            or np.isinf(np.linalg.norm(g.flatten()))
        ):
            x = np.add(
                x0,
                (scale * init_step * d0 / np.linalg.norm(d0.flatten())),
            )
            scale *= 0.1
            fx, g = fdf(x)
    else:

        # Scale if attempted step is too large
        if stepsize > big_step:
            d0 = big_step * d0 / np.linalg.norm(d0.flatten())
            info(" @MINIMIZE: Scaled step size", verbosity.debug)

        x = np.add(x0, d0)
        print("step size:", np.linalg.norm(d0.flatten()))
        fx, g = fdf(x)

    info(" @MINIMIZE: Started L-BFGS", verbosity.debug)
    info(" @MINIMIZE: Updated gradient", verbosity.debug)

    # Update line direction (xi) and current point (x0)
    xi = np.subtract(x, x0)

    # Build list of previous positions
    if k < m:
        qlist[k] = xi.flatten()
    else:
        qlist = np.roll(qlist, -1, axis=0)
        qlist[m - 1] = xi.flatten()

    # Update current point
    x0 = x

    # Compute difference of gradients
    q = g.flatten()
    dg = np.subtract(g, dg)

    # Build list of previous gradients
    if k < m:
        glist[k] = dg.flatten()
    else:
        glist = np.roll(glist, -1, axis=0)
        glist[m - 1] = dg.flatten()

    # Determine bounds for L-BFGS 'two loop recursion'
    if k < (m - 1):
        bound1 = k
        bound2 = k + 1
    else:
        bound1 = m - 1
        bound2 = m

    # Begin two loop recursion:
    # First loop
    for j in range(bound1, -1, -1):
        rho[j] = 1.0 / np.dot(glist[j], qlist[j])
        alpha[j] = rho[j] * np.dot(qlist[j], q)
        q = q - alpha[j] * glist[j]

    info(" @MINIMIZE: First L-BFGS loop recursion completed", verbosity.debug)

    # Two possiblities for scaling: using first or most recent
    # members of the gradient and position lists
    hk = np.dot(glist[bound1], qlist[bound1]) / np.dot(glist[bound1], glist[bound1])
    # hk = np.dot(glist[0], qlist[0]) / np.dot(glist[0], glist[0])
    xi = hk * q

    # Second loop
    for j in range(0, bound2, 1):
        beta[j] = rho[j] * np.dot(glist[j], xi)
        xi = xi + qlist[j] * (alpha[j] - beta[j])

    # Update direction xi
    xi = -xi.reshape(d0.shape)

    info(" @MINIMIZE: Second L-BFGS loop recursion completed", verbosity.debug)
    info(" @MINIMIZE: Updated search direction", verbosity.debug)

    return (x, fx, xi, qlist, glist)


def nichols(f0, f1, d, dynmax, m3, big_step, mode=1):
    """Find new movement direction. JCP 92,340 (1990)
    IN    f0      = physical forces        (n,)
          f1      = spring forces
          d       = dynmax eigenvalues
          dynmax  = dynmax       (n x n-m) with m = # external modes
          m3      = mass vector
    OUT   DX      = displacement in cartesian basis

    INTERNAL
          ndim = dimension
          f    = forces
          d    = hessian eigenvalues
          w    = hessian eigenvector (in columns)
          g    = gradient in cartesian basis  #Note in trm g is the force vector
          gE   = gradient in eigenvector basis
          DX   = displacement in cartesian basis
          DXE  = displacement in eigenvector basis
    """

    # Resize
    ndim = f0.size
    shape = f0.shape
    f = (f0 + f1).reshape((1, ndim)) / m3.reshape(
        (1, ndim)
    ) ** 0.5  # From cartesian base to mass-weighted base

    # Change of basis to eigenvector space
    d = d[:, np.newaxis]  # dimension nx1
    gEt = -np.dot(f, dynmax)  # Change of basis  #
    gE = gEt.T  # dimension (n-m)x1
    # The step has the general form:
    # d_x[j] =  alpha *( gE[j] )  / ( lambda-d[j] )

    if mode == 0:
        # Minimization
        alpha = 1.0
        lamb = 0.0

        d_x = alpha * (gE) / (lamb - d)

<<<<<<< HEAD
        if d[0] < 0 or np.dot(d_x.flatten(), d_x.flatten()) > big_step ** 2:
=======
        if d[0] < 0 or np.vdot(d_x, d_x) > big_step**2:
>>>>>>> 35f2999c
            lamb = d[0] - np.absolute(gE[0] / big_step)
            d_x = alpha * (gE) / (lamb - d)

    elif mode == 1:

        if d[0] > 0:
            if d[1] / 2 > d[0]:
                alpha = 1
                lamb = (2 * d[0] + d[1]) / 4
            else:
                alpha = (d[1] - d[0]) / d[1]
                lamb = (
                    3 * d[0] + d[1]
                ) / 4  # midpoint between b[0] and b[1]*(1-alpha/2)

        elif d[1] < 0:  # Jeremy Richardson
            if d[1] >= d[0] / 2:
                alpha = 1
                lamb = (d[0] + 2 * d[1]) / 4
            else:
                alpha = (d[0] - d[1]) / d[1]
                lamb = (d[0] + 3 * d[1]) / 4

        # elif d[1] < 0:  #Litman for Second Order Saddle point
        #    alpha = 1
        #    lamb = (d[1] + d[2]) / 4
        #    print 'WARNING: We are not using the standar Nichols'
        #    print 'd_x', d_x[0],d_x[1]
        else:  # Only d[0] <0
            alpha = 1
            lamb = (d[0] + d[1]) / 4

        d_x = alpha * (gE) / (lamb - d)
    # Some check or any type of reject? ALBERTO

    DX = np.dot(dynmax, d_x)  # From ev base to mass-weighted base
    DX = DX.reshape(shape)
    DX = np.multiply(DX, m3 ** (-0.5))  # From mass-weighted base to cartesion base

    return DX


def Powell(d, Dg, H):
    """Update Cartesian Hessian using gradient.
    Input: d  = Change in position
           Dg = change in gradient
            H = Cartesian Hessian

    Output: H = Cartesian Hessian"""

    ddi = 1 / np.dot(d, d)
    y = Dg - np.dot(H, d)
    H += ddi * (np.outer(y, d) + np.outer(d, y) - np.dot(y, d) * np.outer(d, d) * ddi)
    return H<|MERGE_RESOLUTION|>--- conflicted
+++ resolved
@@ -428,17 +428,17 @@
         fdf0 = fdf(x0)
     f0, df0 = fdf0
     if d0 is None:
-        d0 = -df0 / np.linalg.norm(df0.flatten())
+        d0 = -df0 / np.sqrt(np.dot(df0.flatten(), df0.flatten()))
     x = np.zeros(n)
     alf = 1.0e-4
 
     # Step size
-    stepsum = np.linalg.norm(d0.flatten())
+    stepsum = np.sqrt(np.dot(d0.flatten(), d0.flatten()))
 
     # Scale if attempted step is too large
     if stepsum > big_step:
         info(" @MINIMIZE: Scaled step size for line search", verbosity.debug)
-        d0 *= big_step / stepsum
+        d0 = np.multiply(d0, big_step / stepsum)
 
     slope = np.dot(df0.flatten(), d0.flatten())
 
@@ -572,10 +572,10 @@
     d_g = np.subtract(g, g0)
     hdg = np.dot(invhessian, d_g.flatten())
 
-    fac = np.vdot(d_g, d_x)
+    fac = np.dot(d_g.flatten(), d_x.flatten())
     fae = np.dot(d_g.flatten(), hdg)
-    sumdg = np.vdot(d_g, d_g)
-    sumxi = np.vdot(d_x, d_x)
+    sumdg = np.dot(d_g.flatten(), d_g.flatten())
+    sumxi = np.dot(d_x.flatten(), d_x.flatten())
 
     # Skip update if not 'fac' sufficiently positive
     if fac > np.sqrt(zeps * sumdg * sumxi):
@@ -649,7 +649,7 @@
             if tr > big_step:
                 tr[0] = big_step
 
-    # After accept, update the Hessian
+    # After accept, Update  Hessian
     d_f = np.subtract(f, f0)
     TRM_UPDATE(d_x.flatten(), d_f.flatten(), h0)
 
@@ -669,7 +669,7 @@
     dg = -df[:, np.newaxis]
     dg_t = dg.T
 
-    # Bakken and Helgaker, JCP, 117,9160. Eq 44
+    # JCP, 117,9160. Eq 44
     h1 = np.dot(dg, dg_t)
     h1 = h1 / (np.dot(dg_t, dx))
     h2a = np.dot(h, dx)
@@ -713,25 +713,25 @@
     gEt = np.dot(f, w)  # Change of basis  ##
     gE = gEt.T  # dimension nx1
 
-    # Count negative, zero and positive eigenvalues
-    neg = (d < -1e-7).sum()
-    zero = (d < 1e-7).sum() - neg
+    # Count negative,zero,and positive eigenvalues
+    neg = (d < -0.0000001).sum()
+    zero = (d < 0.0000001).sum() - neg
     # pos = d.size - neg - zero
 
     # Pull out zero-mode gE
     if zero > 0:
         gE[neg : neg + zero] = np.zeros((zero, 1))
 
-    # Real work starts here
+    # Real work start here
     DXE = np.zeros((ndim, 1))
 
     for i in range(0, ndim):
-        if np.absolute(d[i]) > 1e-5:
+        if np.absolute(d[i]) > 0.00001:
             DXE[i] = gE[i] / d[i]
 
     min_d = np.amin(d)
 
-    # Check if h is positive definite and use trivial result if within trust radius
+    # Check if h is possitive definite and use trivial result if within trust radius
     if min_d > 0.0:
 
         if neg != 0:
@@ -741,17 +741,17 @@
             DX = DX.reshape(shape)
             return DX
 
-    # If we don't have luck, let's start with the iteration
+    # If we haven't luck. Let's start with the iteration
     lamb_min = max(0.0, -min_d)
     lamb_max = 1e30
     lamb = min(lamb_min + 0.5, 0.5 * (lamb_min + lamb_max))
 
     for i in range(0, 100):
         DXE = gE / (d + lamb)
-        y = np.sum(DXE ** 2) - tr ** 2
-        dy = -2.0 * np.sum((DXE ** 2) / (d + lamb))
-
-        if np.absolute(y / dy) < 1e-5 or np.absolute(y) < 1e-13:
+        y = np.sum(DXE**2) - tr**2
+        dy = -2.0 * np.sum((DXE**2) / (d + lamb))
+
+        if np.absolute(y / dy) < 0.00001 or np.absolute(y) < 1e-13:
             break
 
         if y < 0.0:
@@ -891,224 +891,6 @@
 
     d0[:] = d
     info(" @MINIMIZE: Updated search direction", verbosity.debug)
-
-
-# Damped BFGS to use in NEB. Has no line search and no TRM.
-def Damped_BFGS(x0, fdf, fdf0, hessian, big_step):
-    """BFGS, damped as described in Nocedal, Wright (2nd ed.) Procedure 18.2
-    The purpose is mostly using it for NEB optimization, but it is capable of
-    plain geometry optimization also.
-    Written for a DIRECT Hessian B, not for the inverse H.
-
-    Currently it doesn't use min_approx, TRM or any other step determination,
-    just the simplest (invhessian dot gradient) step, as in aimsChain.
-    The reason is that both LS and TRM require energy, and the energy
-    of NEB springs is ill-defined because of all projections that we do.
-    This may be improved later, but first we need to have NEB working.
-
-    Inside this function I use flattened vectors, restoring shape only when needed.
-    I always keep x0 in the original shape.
-
-    Does one step.
-
-    Arguments:
-      x0: initial point
-      fdf: function and gradient (mapper)
-      fdf0: initial function and gradient values
-      hessian: approximate Hessian for the BFGS algorithm
-      big_step: limit on step length. It is defined differently
-                  compared to other optimization algorithms, take care.
-
-    Returns:
-      quality: minus cosine of the (gradient, dx) angle.
-               Needed for the step length adjustment.
-    """
-
-    info(" @DampedBFGS: Started.", verbosity.debug)
-    _, g0 = fdf0
-    g0 = g0.flatten()
-
-    # Nocedal's notation
-    B = hessian
-
-    # Calculate direction
-    # When the inverse itself is not needed, people recommend solve(), not inv().
-    info(" @DampedBFGS: sk = np.linalg.solve(B, -g0) ...", verbosity.debug)
-    info(
-        "              The code randomly crashes here with some versions of Numpy "
-        "based on OpenBLAS.\n"
-        "              If this happens, use Numpy based on MKL, e.g. from Anaconda.",
-        verbosity.debug,
-    )
-    info("Operands:", verbosity.debug)
-    info("%s,  %s" % (type(B), str(B.shape)), verbosity.debug)
-    info("%s,  %s" % (type(g0), str(g0.shape)), verbosity.debug)
-    sk = np.linalg.solve(B, -g0)
-    info(" @DampedBFGS: Calculated direction.", verbosity.debug)
-
-    # Cosine of the (f, dx) angle
-    quality = -np.dot(sk / np.linalg.norm(sk), g0 / np.linalg.norm(g0))
-    info(" @DampedBFGS: Direction quality: %.4f." % quality, verbosity.debug)
-
-    # I use maximal cartesian atomic displacement as a measure of step length
-    maxdispl = np.amax(np.linalg.norm(sk.reshape(-1, 3), axis=1))
-    info(" @DampedBFGS: big_step = %.6f" % big_step, verbosity.debug)
-    if maxdispl > big_step:
-        info(
-            " @DampedBFGS: maxdispl before scaling: %.6f bohr" % maxdispl,
-            verbosity.debug,
-        )
-        sk *= big_step / maxdispl
-
-    info(
-        " @DampedBFGS: maxdispl:                %.6f bohr"
-        % (np.amax(np.linalg.norm(sk.reshape(-1, 3), axis=1))),
-        verbosity.debug,
-    )
-
-    # Force call
-    _, g = fdf(x0 + sk.reshape(x0.shape))
-    g = g.flatten()
-    # coordinates CHECKED
-
-    # Update hessian
-    yk = g - g0
-    skyk = np.dot(sk, yk)
-
-    # Equation 18.15 in Nocedal
-    theta = 1.0
-    Bsk = np.dot(B, sk)
-    sBs = np.dot(sk, Bsk)
-    # Damped update if rhok isn't sufficiently positive
-    if skyk < 0.2 * sBs:
-        theta = (0.8 * sBs) / (sBs - skyk)
-        info(
-            " @DampedBFGS: damping update of the Hessian; "
-            "(direction dot d_gradient) is small. "
-            "theta := %.6f" % theta,
-            verbosity.debug,
-        )
-        yk = theta * yk + (1 - theta) * Bsk
-        skyk = np.dot(sk, yk)
-    else:
-        info(" @DampedBFGS: Update of the Hessian, no damping.", verbosity.debug)
-
-    info(" @DampedBFGS: (s_k dot y_k) before reciprocating: %e" % skyk, verbosity.debug)
-    try:
-        rhok = 1.0 / skyk
-    except:
-        warning(" @DampedBFGS: caught ZeroDivisionError in 1/skyk.", verbosity.high)
-        rhok = 1e5
-
-    # Compute BFGS term (eq. 18.16 in Nocedal)
-    B += np.outer(yk, yk) * rhok - np.outer(Bsk, Bsk) / sBs
-
-    # If small numbers are found on the diagonal of the Hessian,
-    # add small positive numbers. Somewhat dirty solution,
-    # but it increased stability in some tests.
-    # 1 Ha/Bohr^2 is ~97.2 eV/ang^2.
-    eigvals = np.real(np.linalg.eigvals(B))
-    if np.any(eigvals < 1e-1):
-        info(" @DampedBFGS: stabilizing the diagonal of the Hessian.", verbosity.debug)
-        B += 1e-2 * np.eye(len(B))
-
-    return quality
-
-
-def FIRE(
-    x0,
-    fdf,
-    fdf0,
-    v=None,
-    a=0.1,
-    N_dn=0,
-    N_up=0,
-    dt=0.1,
-    maxstep=0.5,
-    dtmax=1.0,
-    dtmin=1e-5,
-    Ndelay=5,
-    Nmax=2000,
-    finc=1.1,
-    fdec=0.5,
-    astart=0.1,
-    fa=0.99,
-):
-    """FIRE algorithm based on
-    Bitzek et al, Phys. Rev. Lett. 97, 170201 (2006) and
-    Guénolé, J. et al.  Comp. Mat. Sci. 175, 109584 (2020).
-    Semi-implicit Euler integration used.
-    Done by Guoyuan Liu <liuthepro@outlook.com>, May 2021.
-
-    FIRE does not rely on energy, therefore it is suitable for NEB calculation, where
-    the energy is not conservative. Basic principle: accelerate towards force gradient
-    (downhill direction) and stop immediately when going uphill.
-    Try adjusting dt, dtmax, dtmin for optimal performance.
-
-    Arguments:
-        x0: initial beads positions
-        fdf: energy and function mapper. call fdf(x) to update beads position and froces
-        fdf0: initial value of energy and gradient
-        v: current velocity
-        a: velocity mixing factor, in the paper it is called alpha
-        fa: a decrement factor
-        astart: initial a value
-        N_dn: number of steps since last downhill direction
-        N_up: number of steps since last uphill direction
-        dt: time interval
-        dtmax: max dt (increase when uphill)
-        dtmin: min dt (decrease when downhill)
-        finc: dt increment factor
-        fdec: dt decrement factor
-        Ndelay: min steps required to be in one direction before adjust dt and a
-        Nmax: max consecutive steps in uphill direction before trigger exit
-
-    Returns:
-        v, a, N, dt since they are dynamically adjusted
-    """
-    info(" @FIRE being called", verbosity.debug)
-    _, g0 = fdf0
-    force = -g0
-
-    p = np.vdot(force, v)
-    # downhill
-    if p > 0.0:
-        N_dn += 1
-        N_up = 0
-        if N_dn > Ndelay:
-            dt = min(dt * finc, dtmax)
-            a = a * fa
-    # uphill
-    else:
-        N_dn = 0
-        N_up += 1
-        if N_up > Nmax:
-            softexit.trigger("@FIRE is stuck for %d steps. We stop here." % N_up)
-        dt = max(dt * fdec, dtmin)
-        a = astart
-        # correct uphill motion
-        x0 -= 0.5 * dt * v
-        # stop moving in uphill direction
-        v = np.zeros(v.shape)
-
-    # accelerate
-    v += dt * force
-    # change velocity direction with inertia
-    if p > 0.0:
-        f_unit = force / np.linalg.norm(force)
-        v = (1 - a) * v + a * np.linalg.norm(v) * f_unit
-    # update posistion
-    dx = dt * v
-    # check max dx
-    normdx = np.linalg.norm(dx)
-    if normdx > maxstep:
-        dx = maxstep * dx / normdx
-    x0 += dx
-
-    info(" @FIRE: calling a gradient mapper to update position", verbosity.debug)
-    fdf(x0)
-
-    return v, a, N_dn, N_up, dt
 
 
 # Bracketing for NEB, TODO: DEBUG THIS IF USING SD OR CG OPTIONS FOR NEB
@@ -1446,19 +1228,20 @@
     dg = df0
 
     # Step size
-    stepsize = np.linalg.norm(d0.flatten())
+    stepsize = np.sqrt(np.dot(d0.flatten(), d0.flatten()))
 
     # First iteration; use initial step
     if k == 0:
         scale = 1.0
         while (
-            np.linalg.norm(g.flatten()) >= np.linalg.norm(df0.flatten())
-            or np.isnan(np.linalg.norm(g.flatten()))
-            or np.isinf(np.linalg.norm(g.flatten()))
+            np.sqrt(np.dot(g.flatten(), g.flatten()))
+            >= np.sqrt(np.dot(df0.flatten(), df0.flatten()))
+            or np.isnan(np.sqrt(np.dot(g.flatten(), g.flatten()))) is True
+            or np.isinf(np.sqrt(np.dot(g.flatten(), g.flatten()))) is True
         ):
             x = np.add(
                 x0,
-                (scale * init_step * d0 / np.linalg.norm(d0.flatten())),
+                (scale * init_step * d0 / np.sqrt(np.dot(d0.flatten(), d0.flatten()))),
             )
             scale *= 0.1
             fx, g = fdf(x)
@@ -1466,11 +1249,11 @@
 
         # Scale if attempted step is too large
         if stepsize > big_step:
-            d0 = big_step * d0 / np.linalg.norm(d0.flatten())
+            d0 = big_step * d0 / np.sqrt(np.dot(d0.flatten(), d0.flatten()))
             info(" @MINIMIZE: Scaled step size", verbosity.debug)
 
         x = np.add(x0, d0)
-        print("step size:", np.linalg.norm(d0.flatten()))
+        print("step size:", np.sqrt(np.dot(d0.flatten(), d0.flatten())))
         fx, g = fdf(x)
 
     info(" @MINIMIZE: Started L-BFGS", verbosity.debug)
@@ -1542,7 +1325,7 @@
     IN    f0      = physical forces        (n,)
           f1      = spring forces
           d       = dynmax eigenvalues
-          dynmax  = dynmax       (n x n-m) with m = # external modes
+          dynmax  = dynmax       (n-m x n-m) with m = # external modes
           m3      = mass vector
     OUT   DX      = displacement in cartesian basis
 
@@ -1578,11 +1361,7 @@
 
         d_x = alpha * (gE) / (lamb - d)
 
-<<<<<<< HEAD
-        if d[0] < 0 or np.dot(d_x.flatten(), d_x.flatten()) > big_step ** 2:
-=======
-        if d[0] < 0 or np.vdot(d_x, d_x) > big_step**2:
->>>>>>> 35f2999c
+        if d[0] < 0 or np.dot(d_x.flatten(), d_x.flatten()) > big_step**2:
             lamb = d[0] - np.absolute(gE[0] / big_step)
             d_x = alpha * (gE) / (lamb - d)
 
