"""Mathematical tools used in various parts of the code."""

# This file is part of i-PI.
# i-PI Copyright (C) 2014-2015 i-PI developers
# See the "licenses" directory for full license information.


import math

import numpy as np

from ipi.utils.messages import verbosity, warning


<<<<<<< HEAD
__all__ = [
    "matrix_exp",
    "stab_cholesky",
    "h2abc",
    "h2abc_deg",
    "abc2h",
    "invert_ut3x3",
    "det_ut3x3",
    "eigensystem_ut3x3",
    "exp_ut3x3",
    "root_herm",
    "logsumlog",
]
=======
__all__ = ['matrix_exp', 'stab_cholesky', 'h2abc', 'h2abc_deg', 'abc2h',
           'invert_ut3x3', 'det_ut3x3', 'eigensystem_ut3x3', 'exp_ut3x3',
           'root_herm', 'logsumlog', 'gaussian_inv']
>>>>>>> 2749496a


def logsumlog(lasa, lbsb):
    """Computes log(|A+B|) and sign(A+B) given log(|A|), log(|B|),
    sign(A), sign(B).

    Args:
       lasa: (log(|A|), sign(A)) as a tuple
       lbsb: (log(|B|), sign(B)) as a tuple

    Returns:
       (log(|A+B|), sign(A+B)) as a tuple
    """

    (la, sa) = lasa
    (lb, sb) = lbsb

    if la > lb:
        sr = sa
        lr = la + np.log(1.0 + sb * np.exp(lb - la))
    else:
        sr = sb
        lr = lb + np.log(1.0 + sa * np.exp(la - lb))

    return (lr, sr)


def matrix_exp(M, ntaylor=20, nsquare=10):
    """Computes the exponential of a square matrix via a Taylor series.

    Calculates the matrix exponential by first calculating exp(M/(2**nsquare)),
    then squaring the result the appropriate number of times.

    Args:
       M: Matrix to be exponentiated.
       ntaylor: Optional integer giving the number of terms in the Taylor series.
          Defaults to 15.
       nsquare: Optional integer giving how many times the original matrix will
          be halved. Defaults to 15.

    Returns:
       The matrix exponential of M.
    """

    n = M.shape[1]
    tc = np.zeros(ntaylor + 1)
    tc[0] = 1.0
    for i in range(ntaylor):
        tc[i + 1] = tc[i] / (i + 1)

    SM = np.copy(M) / 2.0 ** nsquare

    EM = np.identity(n, float) * tc[ntaylor]
    for i in range(ntaylor - 1, -1, -1):
        EM = np.dot(SM, EM)
        EM += np.identity(n) * tc[i]

    for i in range(nsquare):
        EM = np.dot(EM, EM)
    return EM


def stab_cholesky(M):
    """ A numerically stable version of the Cholesky decomposition.

    Used in the GLE implementation. Since many of the matrices used in this
    algorithm have very large and very small numbers in at once, to handle a
    wide range of frequencies, a naive algorithm can end up having to calculate
    the square root of a negative number, which breaks the algorithm. This is
    due to numerical precision errors turning a very tiny positive eigenvalue
    into a tiny negative value.

    Instead of this, an LDU decomposition is used, and any small negative numbers
    in the diagonal D matrix are assumed to be due to numerical precision errors,
    and so are replaced with zero.

    Args:
       M: The matrix to be decomposed.
    """

    n = M.shape[1]
    D = np.zeros(n, float)
    L = np.zeros(M.shape, float)
    for i in range(n):
        L[i, i] = 1.0
        for j in range(i):
            L[i, j] = M[i, j]
            for k in range(j):
                L[i, j] -= L[i, k] * L[j, k] * D[k]
            if not D[j] == 0.0:
                L[i, j] = L[i, j] / D[j]
        D[i] = M[i, i]
        for k in range(i):
            D[i] -= L[i, k] * L[i, k] * D[k]

    negev = False
    S = np.zeros(M.shape, float)
    for i in range(n):
        if D[i] > 0:
            D[i] = math.sqrt(D[i])
        else:
            warning(
                "Zeroing negative element in stab-cholesky decomposition: " + str(D[i]),
                verbosity.low,
            )
            negev = True
            D[i] = 0
        for j in range(i + 1):
            S[i, j] += L[i, j] * D[j]

    if negev:
        warning(
            "Checking decomposition after negative eigenvalue: \n"
            + str(M - np.dot(S, S.T)),
            verbosity.low,
        )

    return S


def h2abc(h):
    """Returns a description of the cell in terms of the length of the
       lattice vectors and the angles between them in radians.

    Takes the representation of the system box in terms of an upper triangular
    matrix of column vectors, and returns the representation in terms of the
    lattice vector lengths and the angles between them in radians.

    Args:
       h: Cell matrix in upper triangular column vector form.

    Returns:
       A list containing the lattice vector lengths and the angles between them.
    """

    a = float(h[0, 0])
    b = math.sqrt(h[0, 1] ** 2 + h[1, 1] ** 2)
    c = math.sqrt(h[0, 2] ** 2 + h[1, 2] ** 2 + h[2, 2] ** 2)
    gamma = math.acos(h[0, 1] / b)
    beta = math.acos(h[0, 2] / c)
    alpha = math.acos(np.dot(h[:, 1], h[:, 2]) / (b * c))

    return a, b, c, alpha, beta, gamma


def genh2abc(h):
    """ Returns a description of the cell in terms of the length of the
       lattice vectors and the angles between them in radians.

    Takes the representation of the system box in terms of a full matrix
    of row vectors, and returns the representation in terms of the
    lattice vector lengths and the angles between them in radians.

    Args:
       h: Cell matrix in upper triangular column vector form.

    Returns:
       A list containing the lattice vector lengths and the angles between them.
    """

    a = math.sqrt(np.dot(h[0], h[0]))
    b = math.sqrt(np.dot(h[1], h[1]))
    c = math.sqrt(np.dot(h[2], h[2]))
    gamma = math.acos(np.dot(h[0], h[1]) / (a * b))
    beta = math.acos(np.dot(h[0], h[2]) / (a * c))
    alpha = math.acos(np.dot(h[2], h[1]) / (b * c))

    return a, b, c, alpha, beta, gamma


def h2abc_deg(h):
    """Returns a description of the cell in terms of the length of the
       lattice vectors and the angles between them in degrees.

    Takes the representation of the system box in terms of an upper triangular
    matrix of column vectors, and returns the representation in terms of the
    lattice vector lengths and the angles between them in degrees.

    Args:
       h: Cell matrix in upper triangular column vector form.

    Returns:
       A list containing the lattice vector lengths and the angles between them
       in degrees.
    """

    (a, b, c, alpha, beta, gamma) = h2abc(h)
    return a, b, c, alpha * 180 / math.pi, beta * 180 / math.pi, gamma * 180 / math.pi


def abc2h(a, b, c, alpha, beta, gamma):
    """Returns a lattice vector matrix given a description in terms of the
    lattice vector lengths and the angles in between.

    Args:
       a: First cell vector length.
       b: Second cell vector length.
       c: Third cell vector length.
       alpha: Angle between sides b and c in radians.
       beta: Angle between sides a and c in radians.
       gamma: Angle between sides b and a in radians.

    Returns:
       An array giving the lattice vector matrix in upper triangular form.
    """

    h = np.zeros((3, 3), float)
    h[0, 0] = a
    h[0, 1] = b * math.cos(gamma)
    h[0, 2] = c * math.cos(beta)
    h[1, 1] = b * math.sin(gamma)
    h[1, 2] = (b * c * math.cos(alpha) - h[0, 1] * h[0, 2]) / h[1, 1]
    h[2, 2] = math.sqrt(c ** 2 - h[0, 2] ** 2 - h[1, 2] ** 2)
    return h


def invert_ut3x3(h):
    """Inverts a 3*3 upper triangular matrix.

    Args:
       h: An upper triangular 3*3 matrix.

    Returns:
       The inverse matrix of h.
    """

    ih = np.zeros((3, 3), float)
    for i in range(3):
        ih[i, i] = 1.0 / h[i, i]
    ih[0, 1] = -ih[0, 0] * h[0, 1] * ih[1, 1]
    ih[1, 2] = -ih[1, 1] * h[1, 2] * ih[2, 2]
    ih[0, 2] = -ih[1, 2] * h[0, 1] * ih[0, 0] - ih[0, 0] * h[0, 2] * ih[2, 2]
    return ih


def eigensystem_ut3x3(p):
    """Finds the eigenvector matrix of a 3*3 upper-triangular matrix.

    Args:
       p: An upper triangular 3*3 matrix.

    Returns:
       An array giving the 3 eigenvalues of p, and the eigenvector matrix of p.
    """

    eigp = np.zeros((3, 3), float)
    eigvals = np.zeros(3, float)

    for i in range(3):
        eigp[i, i] = 1
    eigp[0, 1] = -p[0, 1] / (p[0, 0] - p[1, 1])
    eigp[1, 2] = -p[1, 2] / (p[1, 1] - p[2, 2])
    eigp[0, 2] = -(p[0, 1] * p[1, 2] - p[0, 2] * p[1, 1] + p[0, 2] * p[2, 2]) / (
        (p[0, 0] - p[2, 2]) * (p[2, 2] - p[1, 1])
    )

    for i in range(3):
        eigvals[i] = p[i, i]
    return eigp, eigvals


def det_ut3x3(h):
    """Calculates the determinant of a 3*3 upper triangular matrix.

    Note that the volume of the system box when the lattice vector matrix is
    expressed as a 3*3 upper triangular matrix is given by the determinant of
    this matrix.

    Args:
       h: An upper triangular 3*3 matrix.

    Returns:
       The determinant of h.
    """

    return h[0, 0] * h[1, 1] * h[2, 2]


MINSERIES = 1e-8


def exp_ut3x3(h):
    """Computes the matrix exponential for a 3x3 upper-triangular matrix.

    Note that for 3*3 upper triangular matrices this is the best method, as
    it is stable. This is terms which become unstable as the
    denominator tends to zero are calculated via a Taylor series in this limit.

    Args:
       h: An upper triangular 3*3 matrix.

    Returns:
       The matrix exponential of h.
    """
    eh = np.zeros((3, 3), float)
    e00 = math.exp(h[0, 0])
    e11 = math.exp(h[1, 1])
    e22 = math.exp(h[2, 2])
    eh[0, 0] = e00
    eh[1, 1] = e11
    eh[2, 2] = e22

    if abs((h[0, 0] - h[1, 1]) / h[0, 0]) > MINSERIES:
        r01 = (e00 - e11) / (h[0, 0] - h[1, 1])
    else:
        r01 = e00 * (1 + (h[0, 0] - h[1, 1]) * (0.5 + (h[0, 0] - h[1, 1]) / 6.0))
    if abs((h[1, 1] - h[2, 2]) / h[1, 1]) > MINSERIES:
        r12 = (e11 - e22) / (h[1, 1] - h[2, 2])
    else:
        r12 = e11 * (1 + (h[1, 1] - h[2, 2]) * (0.5 + (h[1, 1] - h[2, 2]) / 6.0))
    if abs((h[2, 2] - h[0, 0]) / h[2, 2]) > MINSERIES:
        r02 = (e22 - e00) / (h[2, 2] - h[0, 0])
    else:
        r02 = e22 * (1 + (h[2, 2] - h[0, 0]) * (0.5 + (h[2, 2] - h[0, 0]) / 6.0))

    eh[0, 1] = h[0, 1] * r01
    eh[1, 2] = h[1, 2] * r12

    eh[0, 2] = h[0, 2] * r02
    if abs((h[2, 2] - h[0, 0]) / h[2, 2]) > MINSERIES:
        eh[0, 2] += h[0, 1] * h[0, 2] * (r01 - r12) / (h[0, 0] - h[2, 2])
    elif abs((h[1, 1] - h[0, 0]) / h[1, 1]) > MINSERIES:
        eh[0, 2] += h[0, 1] * h[0, 2] * (r12 - r02) / (h[1, 1] - h[0, 0])
    elif abs((h[1, 1] - h[2, 2]) / h[1, 1]) > MINSERIES:
        eh[0, 2] += h[0, 1] * h[0, 2] * (r02 - r01) / (h[2, 2] - h[1, 1])
    else:
        eh[0, 2] += (
            h[0, 1]
            * h[0, 2]
            * e00
            / 24.0
            * (
                12.0
                + 4 * (h[1, 1] + h[2, 2] - 2 * h[0, 0])
                + (h[1, 1] - h[0, 0]) * (h[2, 2] - h[0, 0])
            )
        )

    return eh


def root_herm(A):
    """Computes the square root of a positive-definite hermitian matrix.

    Args:
       A: A Hermitian matrix.

    Returns:
       A matrix such that itself matrix multiplied by its transpose gives the
       original matrix.
    """

    if not (abs(A.T - A) < 1e-10).all():
        raise ValueError("Non-Hermitian matrix passed to root_herm function")
    eigvals, eigvecs = np.linalg.eigh(A)
    ndgrs = len(eigvals)
    diag = np.zeros((ndgrs, ndgrs))
    negev = False
    for i in range(ndgrs):
        if eigvals[i] >= 0:
            diag[i, i] = math.sqrt(eigvals[i])
        else:
            warning(
                "Zeroing negative %d-th element in matrix square root: %e"
                % (i, eigvals[i]),
                verbosity.low,
            )
            diag[i, i] = 0
            negev = True
    rv = np.dot(eigvecs, np.dot(diag, eigvecs.T))
    if negev:
        warning(
            "Checking decomposition after negative eigenvalue: \n"
            + str(A - np.dot(rv, rv.T)),
            verbosity.low,
        )

    return rv


def gaussian_inv(x):
    """
    Beasley-Springer-Moro algorithm for approximating the inverse normal.
    """

    a0 = 2.50662823884
    a1 = -18.61500062529
    a2 = 41.39119773534
    a3 = -25.44106049637

    b0 = -8.47351093090
    b1 = 23.08336743743
    b2 = -21.06224101826
    b3 = 3.13082909833

    c0 = 0.3374754822726147
    c1 = 0.9761690190917186
    c2 = 0.1607979714918209
    c3 = 0.0276438810333863
    c4 = 0.0038405729373609
    c5 = 0.0003951896511919
    c6 = 0.0000321767881768
    c7 = 0.0000002888167364
    c8 = 0.0000003960315187

    y = x - 0.5

    if(x > 0.08 and  x < 0.92):
        z = y*y
        return y * np.polyval([a3,a2,a1,a0],z) / np.polyval([b3,b2,b1,b0,1],z)

    if(x <= 0.08 or x >= 0.92):
        if( y > 0 ):
            z = 1 - x
        else:
            z = x
        k = np.log(-np.log(z))
        return np.sign(y) * np.polyval([c8,c7,c6,c5,c4,c3,c2,c1,c0],k)<|MERGE_RESOLUTION|>--- conflicted
+++ resolved
@@ -12,25 +12,9 @@
 from ipi.utils.messages import verbosity, warning
 
 
-<<<<<<< HEAD
-__all__ = [
-    "matrix_exp",
-    "stab_cholesky",
-    "h2abc",
-    "h2abc_deg",
-    "abc2h",
-    "invert_ut3x3",
-    "det_ut3x3",
-    "eigensystem_ut3x3",
-    "exp_ut3x3",
-    "root_herm",
-    "logsumlog",
-]
-=======
 __all__ = ['matrix_exp', 'stab_cholesky', 'h2abc', 'h2abc_deg', 'abc2h',
            'invert_ut3x3', 'det_ut3x3', 'eigensystem_ut3x3', 'exp_ut3x3',
            'root_herm', 'logsumlog', 'gaussian_inv']
->>>>>>> 2749496a
 
 
 def logsumlog(lasa, lbsb):
@@ -48,7 +32,7 @@
     (la, sa) = lasa
     (lb, sb) = lbsb
 
-    if la > lb:
+    if (la > lb):
         sr = sa
         lr = la + np.log(1.0 + sb * np.exp(lb - la))
     else:
@@ -81,7 +65,7 @@
     for i in range(ntaylor):
         tc[i + 1] = tc[i] / (i + 1)
 
-    SM = np.copy(M) / 2.0 ** nsquare
+    SM = np.copy(M) / 2.0**nsquare
 
     EM = np.identity(n, float) * tc[ntaylor]
     for i in range(ntaylor - 1, -1, -1):
@@ -115,12 +99,12 @@
     D = np.zeros(n, float)
     L = np.zeros(M.shape, float)
     for i in range(n):
-        L[i, i] = 1.0
+        L[i, i] = 1.
         for j in range(i):
             L[i, j] = M[i, j]
             for k in range(j):
                 L[i, j] -= L[i, k] * L[j, k] * D[k]
-            if not D[j] == 0.0:
+            if (not D[j] == 0.0):
                 L[i, j] = L[i, j] / D[j]
         D[i] = M[i, i]
         for k in range(i):
@@ -129,24 +113,17 @@
     negev = False
     S = np.zeros(M.shape, float)
     for i in range(n):
-        if D[i] > 0:
+        if (D[i] > 0):
             D[i] = math.sqrt(D[i])
         else:
-            warning(
-                "Zeroing negative element in stab-cholesky decomposition: " + str(D[i]),
-                verbosity.low,
-            )
+            warning("Zeroing negative element in stab-cholesky decomposition: " + str(D[i]), verbosity.low)
             negev = True
             D[i] = 0
         for j in range(i + 1):
             S[i, j] += L[i, j] * D[j]
 
     if negev:
-        warning(
-            "Checking decomposition after negative eigenvalue: \n"
-            + str(M - np.dot(S, S.T)),
-            verbosity.low,
-        )
+        warning("Checking decomposition after negative eigenvalue: \n" + str(M - np.dot(S, S.T)), verbosity.low)
 
     return S
 
@@ -167,8 +144,8 @@
     """
 
     a = float(h[0, 0])
-    b = math.sqrt(h[0, 1] ** 2 + h[1, 1] ** 2)
-    c = math.sqrt(h[0, 2] ** 2 + h[1, 2] ** 2 + h[2, 2] ** 2)
+    b = math.sqrt(h[0, 1]**2 + h[1, 1]**2)
+    c = math.sqrt(h[0, 2]**2 + h[1, 2]**2 + h[2, 2]**2)
     gamma = math.acos(h[0, 1] / b)
     beta = math.acos(h[0, 2] / c)
     alpha = math.acos(np.dot(h[:, 1], h[:, 2]) / (b * c))
@@ -243,7 +220,7 @@
     h[0, 2] = c * math.cos(beta)
     h[1, 1] = b * math.sin(gamma)
     h[1, 2] = (b * c * math.cos(alpha) - h[0, 1] * h[0, 2]) / h[1, 1]
-    h[2, 2] = math.sqrt(c ** 2 - h[0, 2] ** 2 - h[1, 2] ** 2)
+    h[2, 2] = math.sqrt(c**2 - h[0, 2]**2 - h[1, 2]**2)
     return h
 
 
@@ -283,9 +260,7 @@
         eigp[i, i] = 1
     eigp[0, 1] = -p[0, 1] / (p[0, 0] - p[1, 1])
     eigp[1, 2] = -p[1, 2] / (p[1, 1] - p[2, 2])
-    eigp[0, 2] = -(p[0, 1] * p[1, 2] - p[0, 2] * p[1, 1] + p[0, 2] * p[2, 2]) / (
-        (p[0, 0] - p[2, 2]) * (p[2, 2] - p[1, 1])
-    )
+    eigp[0, 2] = -(p[0, 1] * p[1, 2] - p[0, 2] * p[1, 1] + p[0, 2] * p[2, 2]) / ((p[0, 0] - p[2, 2]) * (p[2, 2] - p[1, 1]))
 
     for i in range(3):
         eigvals[i] = p[i, i]
@@ -333,15 +308,15 @@
     eh[1, 1] = e11
     eh[2, 2] = e22
 
-    if abs((h[0, 0] - h[1, 1]) / h[0, 0]) > MINSERIES:
+    if (abs((h[0, 0] - h[1, 1]) / h[0, 0]) > MINSERIES):
         r01 = (e00 - e11) / (h[0, 0] - h[1, 1])
     else:
         r01 = e00 * (1 + (h[0, 0] - h[1, 1]) * (0.5 + (h[0, 0] - h[1, 1]) / 6.0))
-    if abs((h[1, 1] - h[2, 2]) / h[1, 1]) > MINSERIES:
+    if (abs((h[1, 1] - h[2, 2]) / h[1, 1]) > MINSERIES):
         r12 = (e11 - e22) / (h[1, 1] - h[2, 2])
     else:
         r12 = e11 * (1 + (h[1, 1] - h[2, 2]) * (0.5 + (h[1, 1] - h[2, 2]) / 6.0))
-    if abs((h[2, 2] - h[0, 0]) / h[2, 2]) > MINSERIES:
+    if (abs((h[2, 2] - h[0, 0]) / h[2, 2]) > MINSERIES):
         r02 = (e22 - e00) / (h[2, 2] - h[0, 0])
     else:
         r02 = e22 * (1 + (h[2, 2] - h[0, 0]) * (0.5 + (h[2, 2] - h[0, 0]) / 6.0))
@@ -350,24 +325,14 @@
     eh[1, 2] = h[1, 2] * r12
 
     eh[0, 2] = h[0, 2] * r02
-    if abs((h[2, 2] - h[0, 0]) / h[2, 2]) > MINSERIES:
+    if (abs((h[2, 2] - h[0, 0]) / h[2, 2]) > MINSERIES):
         eh[0, 2] += h[0, 1] * h[0, 2] * (r01 - r12) / (h[0, 0] - h[2, 2])
-    elif abs((h[1, 1] - h[0, 0]) / h[1, 1]) > MINSERIES:
+    elif (abs((h[1, 1] - h[0, 0]) / h[1, 1]) > MINSERIES):
         eh[0, 2] += h[0, 1] * h[0, 2] * (r12 - r02) / (h[1, 1] - h[0, 0])
-    elif abs((h[1, 1] - h[2, 2]) / h[1, 1]) > MINSERIES:
+    elif (abs((h[1, 1] - h[2, 2]) / h[1, 1]) > MINSERIES):
         eh[0, 2] += h[0, 1] * h[0, 2] * (r02 - r01) / (h[2, 2] - h[1, 1])
     else:
-        eh[0, 2] += (
-            h[0, 1]
-            * h[0, 2]
-            * e00
-            / 24.0
-            * (
-                12.0
-                + 4 * (h[1, 1] + h[2, 2] - 2 * h[0, 0])
-                + (h[1, 1] - h[0, 0]) * (h[2, 2] - h[0, 0])
-            )
-        )
+        eh[0, 2] += h[0, 1] * h[0, 2] * e00 / 24.0 * (12.0 + 4 * (h[1, 1] + h[2, 2] - 2 * h[0, 0]) + (h[1, 1] - h[0, 0]) * (h[2, 2] - h[0, 0]))
 
     return eh
 
@@ -393,20 +358,12 @@
         if eigvals[i] >= 0:
             diag[i, i] = math.sqrt(eigvals[i])
         else:
-            warning(
-                "Zeroing negative %d-th element in matrix square root: %e"
-                % (i, eigvals[i]),
-                verbosity.low,
-            )
+            warning("Zeroing negative %d-th element in matrix square root: %e" % (i, eigvals[i]), verbosity.low)
             diag[i, i] = 0
             negev = True
     rv = np.dot(eigvecs, np.dot(diag, eigvecs.T))
     if negev:
-        warning(
-            "Checking decomposition after negative eigenvalue: \n"
-            + str(A - np.dot(rv, rv.T)),
-            verbosity.low,
-        )
+        warning("Checking decomposition after negative eigenvalue: \n" + str(A - np.dot(rv, rv.T)), verbosity.low)
 
     return rv
 
