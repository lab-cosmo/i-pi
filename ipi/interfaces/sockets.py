"""Deals with the socket communication between the i-PI and drivers.

Deals with creating the socket, transmitting and receiving data, accepting and
removing different driver routines and the parallelization of the force
calculation.
"""

# This file is part of i-PI.
# i-PI Copyright (C) 2014-2015 i-PI developers
# See the "licenses" directory for full license information.


import sys
import os
import socket
import select
import string
import time
import threading

import numpy as np

from ipi.utils.depend import dstrip
from ipi.utils.messages import verbosity, warning, info
from ipi.utils.softexit import softexit


__all__ = ['InterfaceSocket']


HDRLEN = 12
UPDATEFREQ = 10
TIMEOUT = 0.02
SERVERTIMEOUT = 5.0 * TIMEOUT
NTIMEOUT = 20


def Message(mystr):
    """Returns a header of standard length HDRLEN."""

    return string.ljust(string.upper(mystr), HDRLEN)


class Disconnected(Exception):

    """Disconnected: Raised if client has been disconnected."""

    pass


class InvalidSize(Exception):

    """Disconnected: Raised if client returns forces with inconsistent number of atoms."""

    pass


class InvalidStatus(Exception):

    """InvalidStatus: Raised if client has the wrong status.

    Shouldn't have to be used if the structure of the program is correct.
    """

    pass


class Status(object):

    """Simple class used to keep track of the status of the client.

    Uses bitwise or to give combinations of different status options.
    i.e. Status.Up | Status.Ready would be understood to mean that the client
    was connected and ready to receive the position and cell data.

    Attributes:
       Disconnected: Flag for if the client has disconnected.
       Up: Flag for if the client is running.
       Ready: Flag for if the client has ready to receive position and cell data.
       NeedsInit: Flag for if the client is ready to receive forcefield
          parameters.
       HasData: Flag for if the client is ready to send force data.
       Busy: Flag for if the client is busy.
       Timeout: Flag for if the connection has timed out.
    """

    Disconnected = 0
    Up = 1
    Ready = 2
    NeedsInit = 4
    HasData = 8
    Busy = 16
    Timeout = 32


class DriverSocket(socket.socket):

    """Deals with communication between the client and driver code.

    Deals with sending and receiving the data between the client and the driver
    code. This class holds common functions which are used in the driver code,
    but can also be used to directly implement a python client.
    Basically it's just a wrapper around socket to simplify some of the
    specific needs of i-PI communication pattern.

    Attributes:
       _buf: A string buffer to hold the reply from the other connection.
    """

    def __init__(self, socket):
        """Initialises DriverSocket.

        Args:
           socket: A socket through which the communication should be done.
        """

        super(DriverSocket, self).__init__(_sock=socket)
        self._buf = np.zeros(0, np.byte)
        if socket:
            self.peername = self.getpeername()
        else:
            self.peername = "no_socket"        

        
    def send_msg(self, msg):
        """Send the next message through the socket.

        Args:
           msg: The message to send through the socket.
        """
        return self.sendall(Message(msg))

    def recv_msg(self, l=HDRLEN):
        """Get the next message send through the socket.

        Args:
           l: Length of the accepted message. Defaults to HDRLEN.
        """
        return self.recv(l)

    def recvall(self, dest):
        """Gets the potential energy, force and virial from the driver.

        Args:
           dest: Object to be read into.

        Raises:
           Disconnected: Raised if client is disconnected.

        Returns:
           The data read from the socket to be read into dest.
        """

        blen = dest.itemsize * dest.size
        if (blen > len(self._buf)):
            self._buf.resize(blen)
        bpos = 0
        ntimeout = 0

        while bpos < blen:
            timeout = False

            # pre-2.5 version.
            try:
                bpart = ""
                bpart = self.recv(blen - bpos)
                if len(bpart) == 0:
                    raise socket.timeout    # if this keeps returning no data, we are in trouble....
                self._buf[bpos:bpos + len(bpart)] = np.fromstring(bpart, np.byte)
            except socket.timeout:
                #warning(" @SOCKET:   Timeout in recvall, trying again!", verbosity.low)
                timeout = True
                ntimeout += 1
                if ntimeout > NTIMEOUT:
                    warning(" @SOCKET:  Couldn't receive within %5d attempts. Time to give up!" % (NTIMEOUT), verbosity.low)
                    raise Disconnected()
                pass
            if not timeout and len(bpart) == 0:
                raise Disconnected()
            bpos += len(bpart)

            # post-2.5 version: slightly more compact for modern python versions
            # try:
            #   bpart = 1
            #   bpart = self.recv_into(self._buf[bpos:], blen-bpos)
            # except socket.timeout:
            #   print " @SOCKET:   Timeout in status recvall, trying again!"
            #   timeout = True
            #   pass
            # if (not timeout and bpart == 0):
            #   raise Disconnected()
            # bpos += bpart
            # TODO this Disconnected() exception currently just causes the program to hang.
            # This should do something more graceful

        if np.isscalar(dest):
            return np.fromstring(self._buf[0:blen], dest.dtype)[0]
        else:
            return np.fromstring(self._buf[0:blen], dest.dtype).reshape(dest.shape)


class Driver(DriverSocket):

    """Deals with communication between the client and driver code.

    Deals with sending and receiving the data from the driver code. Keeps track
    of the status of the driver. Initialises the driver forcefield, sends the
    position and cell data, and receives the force data.

    Attributes:
       waitstatus: Boolean giving whether the driver is waiting to get a status answer.
       status: Keeps track of the status of the driver.
       lastreq: The ID of the last request processed by the client.
       locked: Flag to mark if the client has been working consistently on one image.
    """

    def __init__(self, socket):
        """Initialises Driver.

        Args:
           socket: A socket through which the communication should be done.
        """

        super(Driver, self).__init__(socket=socket)
        self.waitstatus = False
        self.status = Status.Up
        self.lastreq = None
        self.locked = False
        self.exit_on_disconnect = False

    def _getstatus(self):
        """Gets driver status.

        Returns:
           An integer labelling the status via bitwise or of the relevant members
           of Status.
        """

        if not self.waitstatus:
            try:
                # This can sometimes hang with no timeout.
                # Using the recommended 60 s.
                readable, writable, errored = select.select([], [self], [], 60)
                if self in writable:
                    self.sendall(Message("status"))
                    self.waitstatus = True
            except socket.error:
                return Status.Disconnected

        try:
            reply = self.recv(HDRLEN)
            self.waitstatus = False  # got some kind of reply
        except socket.timeout:
            warning(" @SOCKET:   Timeout in status recv!", verbosity.trace)
            return Status.Up | Status.Busy | Status.Timeout
        except:
            warning(" @SOCKET:   Other socket exception. Disconnecting client and trying to carry on.", verbosity.trace)
            return Status.Disconnected

        if not len(reply) == HDRLEN:
            return Status.Disconnected
        elif reply == Message("ready"):
            return Status.Up | Status.Ready
        elif reply == Message("needinit"):
            return Status.Up | Status.NeedsInit
        elif reply == Message("havedata"):
            return Status.Up | Status.HasData
        else:
            warning(" @SOCKET:    Unrecognized reply: " + str(reply), verbosity.low)
            return Status.Up

    def shutdown(self, how=socket.SHUT_RDWR):
        """Tries to send an exit message to clients to let them exit gracefully."""

        if self.exit_on_disconnect:
            trd=threading.Thread(target=softexit.trigger, kwargs={"message":"Client shutdown."})
            trd.daemon=True
            trd.start()

        self.sendall(Message("exit"))
        self.status = Status.Disconnected
            
        super(DriverSocket, self).shutdown(how)
            
            
    def get_status(self):
        """ Sets (and returns) the client internal status. Wait for an answer if
            the client is busy. """
        status = self._getstatus()
        while status & Status.Busy:
            status = self._getstatus()
        self.status = status
        return status

    def initialize(self, rid, pars):
        """Sends the initialisation string to the driver.

        Args:
           rid: The index of the request, i.e. the replica that
              the force calculation is for.
           pars: The parameter string to be sent to the driver.

        Raises:
           InvalidStatus: Raised if the status is not NeedsInit.
        """

        if self.status & Status.NeedsInit:
            try:
                self.sendall(Message("init"))
                self.sendall(np.int32(rid))
                self.sendall(np.int32(len(pars)))
                self.sendall(pars)
            except:
                self.get_status()
                return
        else:
            raise InvalidStatus("Status in init was " + self.status)

    def sendpos(self, pos, h_ih):
        """Sends the position and cell data to the driver.

        Args:
           pos: An array containing the atom positions.
           cell: A cell object giving the system box.

        Raises:
           InvalidStatus: Raised if the status is not Ready.
        """

        if (self.status & Status.Ready):
            try:
                self.sendall(Message("posdata"))
                self.sendall(h_ih[0])
                self.sendall(h_ih[1])
                self.sendall(np.int32(len(pos) / 3))
                self.sendall(pos)
                self.status = Status.Up | Status.Busy
            except:
                print "Error in sendall, resetting status"
                self.get_status()
                return
        else:
            raise InvalidStatus("Status in sendpos was " + self.status)

    def getforce(self):
        """Gets the potential energy, force and virial from the driver.

        Raises:
           InvalidStatus: Raised if the status is not HasData.
           Disconnected: Raised if the driver has disconnected.

        Returns:
           A list of the form [potential, force, virial, extra].
        """

        if (self.status & Status.HasData):
            self.sendall(Message("getforce"));
            reply = ""
            while True:
                try:
                    reply = self.recv_msg()
                except socket.timeout:
                    warning(" @SOCKET:   Timeout in getforce, trying again!", verbosity.low)
                    continue
                except:
                    warning(" @SOCKET:   Error while receiving message: %s" % (reply), verbosity.low)
                    raise Disconnected()
                if reply == Message("forceready"):
                    break
                else:
                    warning(" @SOCKET:   Unexpected getforce reply: %s" % (reply), verbosity.low)
                if reply == "":
                    raise Disconnected()
        else:
            raise InvalidStatus("Status in getforce was " + str(self.status))

        mu = np.float64()
        mu = self.recvall(mu)

        mlen = np.int32()
        mlen = self.recvall(mlen)
        mf = np.zeros(3 * mlen, np.float64)
        mf = self.recvall(mf)

        mvir = np.zeros((3, 3), np.float64)
        mvir = self.recvall(mvir)

        #! Machinery to return a string as an "extra" field.
        # Comment if you are using a ancient patched driver that does not return anything!
        # Actually, you should really update your driver, you're like half a decade behind.
        mlen = np.int32()
        mlen = self.recvall(mlen)
        if mlen > 0:
            mxtra = np.zeros(mlen, np.character)
            mxtra = self.recvall(mxtra)
            mxtra = "".join(mxtra)
        else:
            mxtra = ""

        return [mu, mf, mvir, mxtra]

    def dispatch(self, r):
        """ Dispatches a request r and looks after it setting results
            once it has been evaluated. This is meant to be launched as a
            separate thread, and takes clear of all the communication related to
            the request.
        """

        if not self.status & Status.Up:
            warning(" @SOCKET:   Inconsistent client state in dispatch thread! (I)", verbosity.low)
            return

        r["t_dispatched"] = time.time()

        self.get_status()
        if self.status & Status.NeedsInit:
            self.initialize(r["id"], r["pars"])
            self.status = self.get_status()

        if not (self.status & Status.Ready):
            warning(" @SOCKET:   Inconsistent client state in dispatch thread! (II)", verbosity.low)
            return

        r["start"] = time.time()
        self.sendpos(r["pos"][r["active"]], r["cell"])

        self.get_status()
        if not (self.status & Status.HasData):
            warning(" @SOCKET:   Inconsistent client state in dispatch thread! (III)", verbosity.low)
            return

        try:
            r["result"] = self.getforce()
        except Disconnected:
            self.status = Status.Disconnected            
            return

        if len(r["result"][1]) != len(r["pos"][r["active"]]):
            raise InvalidSize

        # If only a piece of the system is active, resize forces and reassign
        rftemp = r["result"][1]
        r["result"][1] = np.zeros(len(r["pos"]), dtype=np.float64)
        r["result"][1][r["active"]] = rftemp
        r["t_finished"] = time.time()
        self.lastreq = r["id"]  #

        # updates the status of the client before leaving
        self.get_status()

        # marks the request as done as the very last thing
        r["status"] = "Done"


class InterfaceSocket(object):

    """Host server class.

    Deals with distribution of all the jobs between the different client servers
    and both initially and as clients either finish or are disconnected.
    Deals with cleaning up after all calculations are done. Also deals with the
    threading mechanism, and cleaning up if the interface is killed.

    Attributes:
       address: A string giving the name of the host network.
       port: An integer giving the port the socket will be using.
       slots: An integer giving the maximum allowed backlog of queued clients.
       mode: A string giving the type of socket used.
       latency: A float giving the number of seconds the interface will wait
          before updating the client list.
       timeout: A float giving a timeout limit for considering a calculation dead
          and dropping the connection.
       server: The socket used for data transmition.
       clients: A list of the driver clients connected to the server.
       requests: A list of all the jobs required in the current PIMD step.
       jobs: A list of all the jobs currently running.
       _poll_thread: The thread the poll loop is running on.
       _prev_kill: Holds the signals to be sent to clean up the main thread
          when a kill signal is sent.
       _poll_true: A boolean giving whether the thread is alive.
       _poll_iter: An integer used to decide whether or not to check for
          client connections. It is used as a counter, once it becomes higher
          than the pre-defined number of steps between checks the socket will
          update the list of clients and then be reset to zero.
    """

    def __init__(self, address="localhost", port=31415, slots=4, 
                mode="unix", timeout=1.0, match_mode="auto", exit_on_disconnect=False):
        """Initialises interface.

        Args:
           address: An optional string giving the name of the host server.
              Defaults to 'localhost'.
           port: An optional integer giving the port number. Defaults to 31415.
           slots: An optional integer giving the maximum allowed backlog of
              queueing clients. Defaults to 4.
           mode: An optional string giving the type of socket. Defaults to 'unix'.
           latency: An optional float giving the time in seconds the socket will
              wait before updating the client list. Defaults to 1e-3.
           timeout: Length of time waiting for data from a client before we assume
              the connection is dead and disconnect the client.

        Raises:
           NameError: Raised if mode is not 'unix' or 'inet'.
        """

        self.address = address
        self.port = port
        self.slots = slots
        self.mode = mode
        self.timeout = timeout
        self.poll_iter = UPDATEFREQ  # triggers pool_update at first poll
<<<<<<< HEAD
        self.prlist = []  # list of pending requests
        self.match_mode = match_mode  # heuristics to match jobs and active clients
        self.requests = None  # these will be linked to the request list of the FFSocket object using the interface
=======
        self.prlist = [] # list of pending requests
        self.match_mode = match_mode # heuristics to match jobs and active clients
        self.requests = None # these will be linked to the request list of the FFSocket object using the interface
        self.exit_on_disconnect = exit_on_disconnect
>>>>>>> f41c860a

    def open(self):
        """Creates a new socket.

        Used so that we can create a interface object without having to also
        create the associated socket object.
        """

        if self.mode == "unix":
            self.server = socket.socket(socket.AF_UNIX, socket.SOCK_STREAM)
            try:
                self.server.bind("/tmp/ipi_" + self.address)
                info("Created unix socket with address " + self.address, verbosity.medium)
            except socket.error:
                raise RuntimeError("Error opening unix socket. Check if a file " + ("/tmp/ipi_" + self.address) + " exists, and remove it if unused.")

        elif self.mode == "inet":
            self.server = socket.socket(socket.AF_INET, socket.SOCK_STREAM)
            self.server.setsockopt(socket.SOL_SOCKET, socket.SO_REUSEADDR, 1)
            self.server.bind((self.address, self.port))
            info("Created inet socket with address " + self.address + " and port number " + str(self.port), verbosity.medium)
        else:
            raise NameError("InterfaceSocket mode " + self.mode + " is not implemented (should be unix/inet)")

        self.server.listen(self.slots)
        self.server.settimeout(SERVERTIMEOUT)

        # these are the two main objects the socket interface should worry about and manage
        self.clients = []  # list of active clients (working or ready to compute)
        self.jobs = []    # list of jobs

    def close(self):
        """Closes down the socket."""

        info(" @SOCKET: Shutting down the driver interface.", verbosity.low)

        for c in self.clients:
            try:
                c.shutdown(socket.SHUT_RDWR)
                c.close()
            except:
                pass

        # flush it all down the drain
        self.clients = []
        self.jobs = []

        try:
            self.server.shutdown(socket.SHUT_RDWR)
            self.server.close()
        except:
            info(" @SOCKET: Problem shutting down the server socket. Will just continue and hope for the best.", verbosity.low)
        if self.mode == "unix":
            os.unlink("/tmp/ipi_" + self.address)

    def poll(self):
        """Called in the main thread loop.

        Runs until either the program finishes or a kill call is sent. Updates
        the pool of clients every UPDATEFREQ loops and loops every latency seconds.
        The actual loop is in the associated forcefield class.
        """

        # makes sure to remove the last dead client as soon as possible -- and to get clients if we are dry
        if (self.poll_iter >= UPDATEFREQ or len(self.clients) == 0 or
            (len(self.clients) > 0 and not(self.clients[0].status & Status.Up))):
            self.poll_iter = 0
            self.pool_update()

        self.poll_iter += 1
        self.pool_distribute()

    def pool_update(self):
        """Deals with keeping the pool of client drivers up-to-date during a
        force calculation step.

        Deals with maintaining the client list. Clients that have
        disconnected are removed and their jobs removed from the list of
        running jobs and new clients are connected to the server.
        """

        # check for disconnected clients
        for c in self.clients[:]:
            if not (c.status & Status.Up):
                try:
                    warning(" @SOCKET:   Client " + str(c.peername) + " died or got unresponsive(C). Removing from the list.", verbosity.low)
                    c.shutdown(socket.SHUT_RDWR)
                    c.close()
                except socket.error:
                    pass
                c.status = Status.Disconnected
                self.clients.remove(c)
                # requeue jobs that have been left hanging
                for [k, j, tc] in self.jobs[:]:
                    if tc.isAlive():
                        tc.join(2)
                    if j is c:
                        self.jobs = [w for w in self.jobs if not (w[0] is k and w[1] is j)]  # removes pair in a robust way

                        k["status"] = "Queued"
                        k["start"] = -1

        if len(self.clients) == 0:
            searchtimeout = SERVERTIMEOUT
        else:
            searchtimeout = 0.0

        keepsearch = True
        while keepsearch:
            readable, writable, errored = select.select([self.server], [], [], searchtimeout)
            if self.server in readable:
                client, address = self.server.accept()
                client.settimeout(TIMEOUT)
                driver = Driver(client)
                info(" @SOCKET:   Client asked for connection from " + str(address) + ". Now hand-shaking.", verbosity.low)
                driver.get_status()
                if (driver.status | Status.Up):
                    driver.exit_on_disconnect = self.exit_on_disconnect
                    self.clients.append(driver)                    
                    info(" @SOCKET:   Handshaking was successful. Added to the client list.", verbosity.low)
                    self.poll_iter = UPDATEFREQ   # if a new client was found, will try again harder next time
                    searchtimeout = SERVERTIMEOUT                    
                else:
                    warning(" @SOCKET:   Handshaking failed. Dropping connection.", verbosity.low)
                    client.shutdown(socket.SHUT_RDWR)
                    client.close()
            else:
                keepsearch = False

    def pool_distribute(self):
        """Deals with keeping the list of jobs up-to-date during a force
        calculation step.

        Deals with maintaining the jobs list. Gets data from drivers that have
        finished their calculation and removes that job from the list of running
        jobs, adds jobs to free clients and initialises the forcefields of new
        clients.
        """

        ttotal = tdispatch = tcheck = 0
        ttotal -= time.time()

        # get clients that are still free
        freec = self.clients[:]
        for [r2, c, ct] in self.jobs:
            freec.remove(c)

        # fills up list of pending requests if empty, or if clients are abundant
        if len(self.prlist) == 0 or len(freec) > len(self.prlist):
            self.prlist = [r for r in self.requests if r["status"] == "Queued"]

        if self.match_mode == "auto":
            match_seq = ["match", "none", "free", "any"]
        elif self.match_mode == "any":
            match_seq = ["any"]

        # first: dispatches jobs to free clients (if any!)
        # tries first to match previous replica<>driver association, then to get new clients, and only finally send the a new replica to old drivers
        ndispatch = 0
        tdispatch -= time.time()
        while len(freec) > 0 and len(self.prlist) > 0:
            for match_ids in match_seq:
                for fc in freec[:]:
                    if self.dispatch_free_client(fc, match_ids):
                        freec.remove(fc)
                        ndispatch += 1

                    if len(self.prlist) == 0:
                        break
            if len(freec) > 0:
                self.prlist = [r for r in self.requests if r["status"] == "Queued"]
        tdispatch += time.time()

        # now check for client status
        if len(self.jobs) == 0:
            for c in self.clients:
                if c.status == Status.Disconnected:  # client disconnected. force a pool_update
                    self.poll_iter = UPDATEFREQ
                    return

        # check for finished jobs
        nchecked = 0
        nfinished = 0
        tcheck -= time.time()
        for [r, c, ct] in self.jobs[:]:
            chk = self.check_job_finished(r, c, ct)
            if chk == 1:
                nfinished += 1
            elif chk == 0:
                self.poll_iter = UPDATEFREQ    # client disconnected. force a pool_update
            nchecked += 1
        tcheck += time.time()

        ttotal += time.time()
        #info("POLL TOTAL: %10.4f  Dispatch(N,t):  %4i, %10.4f   Check(N,t):   %4i, %10.4f" % (ttotal, ndispatch, tdispatch, nchecked, tcheck), verbosity.debug)

        if nfinished > 0:
            # don't wait, just try again to distribute
            self.pool_distribute()

    def dispatch_free_client(self, fc, match_ids="any", send_threads=[]):
        """
           Tries to find a request to match a free client.
        """

        # first, makes sure that the client is REALLY free
        if not (fc.status & Status.Up):
            return False
        if fc.status & Status.HasData:
            return False
        if not (fc.status & (Status.Ready | Status.NeedsInit | Status.Busy)):
            warning(" @SOCKET: Client " + str(fc.peername) + " is in an unexpected status " + str(fc.status) + " at (1). Will try to keep calm and carry on.", verbosity.low)
            return False

        for r in self.prlist[:]:
            if match_ids == "match" and not fc.lastreq is r["id"]:
                continue
            elif match_ids == "none" and not fc.lastreq is None:
                continue
            elif match_ids == "free" and fc.locked:
                continue

            # makes sure the request is marked as running and the client included in the jobs list
            fc.locked = (fc.lastreq is r["id"])
            r["status"] = "Running"
            self.prlist.remove(r)
            info(" @SOCKET: %s Assigning [%5s] request id %4s to client with last-id %4s (% 3d/% 3d : %s)" % (time.strftime("%y/%m/%d-%H:%M:%S"), match_ids, str(r["id"]), str(fc.lastreq), self.clients.index(fc), len(self.clients), str(fc.peername)), verbosity.high)
            fc_thread = threading.Thread(target=fc.dispatch, name="DISPATCH", kwargs={"r": r})
            self.jobs.append([r, fc, fc_thread])
            fc_thread.daemon = True
            fc_thread.start()
            return True

        return False

    def check_job_finished(self, r, c, ct):
        """
            Checks if a job has been completed, and retrieves the results
        """

        if r["status"] == "Done":
            while ct.isAlive():  # we can wait for end of thread
                ct.join()
            self.jobs = [w for w in self.jobs if not (w[0] is r and w[1] is c)]  # removes pair in a robust way
            return 1

        if self.timeout > 0 and r["start"] > 0 and time.time() - r["start"] > self.timeout:
            warning(" @SOCKET:  Timeout! request has been running for " + str(time.time() - r["start"]) + " sec.", verbosity.low)
            warning(" @SOCKET:   Client " + str(c.peername) + " died or got unresponsive(A). Disconnecting.", verbosity.low)
            try:
                c.shutdown(socket.SHUT_RDWR)
            except socket.error:
                pass
            c.close()
            c.status = Status.Disconnected
            return 0  # client will be cleared and request resuscitated in poll_update

        return -1<|MERGE_RESOLUTION|>--- conflicted
+++ resolved
@@ -510,16 +510,10 @@
         self.mode = mode
         self.timeout = timeout
         self.poll_iter = UPDATEFREQ  # triggers pool_update at first poll
-<<<<<<< HEAD
-        self.prlist = []  # list of pending requests
-        self.match_mode = match_mode  # heuristics to match jobs and active clients
-        self.requests = None  # these will be linked to the request list of the FFSocket object using the interface
-=======
         self.prlist = [] # list of pending requests
         self.match_mode = match_mode # heuristics to match jobs and active clients
         self.requests = None # these will be linked to the request list of the FFSocket object using the interface
         self.exit_on_disconnect = exit_on_disconnect
->>>>>>> f41c860a
 
     def open(self):
         """Creates a new socket.
