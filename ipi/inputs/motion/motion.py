--- conflicted
+++ resolved
@@ -24,13 +24,9 @@
 import numpy as np
 from copy import copy
 import ipi.engine.initializer
-<<<<<<< HEAD
-from ipi.engine.motion import Motion, Dynamics, Replay, GeopMotion, NEBMover, DynMatrixMover, SCPhononsMover, MultiMotion, AlchemyMC, InstantonMotion, NormalModeMover
-=======
 from ipi.engine.motion import Motion, Dynamics, Replay, GeopMotion, NEBMover,\
                             DynMatrixMover, MultiMotion, AlchemyMC, InstantonMotion,\
-                            TemperatureRamp, PressureRamp
->>>>>>> d5743252
+                            TemperatureRamp, PressureRamp, SCPhononsMover, NormalModeMover
 from ipi.utils.inputvalue import *
 from ipi.inputs.thermostats import *
 from ipi.inputs.initializer import *
@@ -65,13 +61,8 @@
     """
 
     attribs = {"mode": (InputAttribute, {"dtype": str,
-<<<<<<< HEAD
-                                         "help": "How atoms should be moved at each step in the simulatio. 'replay' means that a simulation is restarted from a previous simulation.",
-                                         "options": ['vibrations', 'minimize', 'replay', 'neb', 'dynamics', 'alchemy', 'instanton', 'dummy', 'scp', 'normalmodes']})}
-=======
                                          "help": "How atoms should be moved at each step in the simulatio. 'replay' means that a simulation is replayed from trajectories provided to i-PI.",
-                                         "options": ['vibrations', 'minimize', 'replay', 'neb', 'dynamics', 't_ramp', 'p_ramp', 'alchemy', 'instanton', 'dummy']})}
->>>>>>> d5743252
+                                         "options": ['vibrations', 'minimize', 'replay', 'neb', 'dynamics', 't_ramp', 'p_ramp', 'alchemy', 'instanton', 'dummy', 'scp', 'normalmodes']})}
 
     fields = {"fixcom": (InputValue, {"dtype": bool,
                                       "default": True,
