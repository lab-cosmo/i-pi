"""Creates objects that deal with the evaluation of interactions."""

# This file is part of i-PI.
# i-PI Copyright (C) 2014-2015 i-PI developers
# See the "licenses" directory for full license information.


from copy import copy
import numpy as np

from ipi.engine.forcefields import ForceField, FFSocket, FFLennardJones, FFQUIP, FFDebye, FFPlumed, FFYaff
from ipi.interfaces.sockets import InterfaceSocket
import ipi.engine.initializer
from ipi.inputs.initializer import *
from ipi.utils.inputvalue import *


__all__ = ["InputFFSocket", 'InputFFLennardJones', 'InputFFQUIP', 'InputFFDebye', 'InputFFPlumed', 'InputFFYaff', 'InputFFCommittee']


class InputForceField(Input):

    """ForceField input class.

    Handles generating one instance of a particular forcefield class from the xml
    input file, and generating the xml checkpoint tags and data from an
    instance of the object.

    Attributes:
       name: The name by which the forcefield will be identified in the System forces section.
       pbc: A boolean describing whether periodic boundary conditions will
          be applied to the atom positions before they are sent to the driver
          code.

    Fields:
       latency: The number of seconds to sleep between looping over the requests.
       parameters: A dictionary containing the forcefield parameters.
       activelist: A list of indexes (starting at 0) of the atoms that will be active in this force field.
    """

    attribs = {"name": (InputAttribute, {"dtype": str,
                                         "help": "Mandatory. The name by which the forcefield will be identified in the System forces section."}),
               "pbc": (InputAttribute, {"dtype": bool,
                                        "default": True,
                                        "help": "Applies periodic boundary conditions to the atoms coordinates before passing them on to the driver code."}),
               "threaded": (InputValue, {"dtype": bool,
                                         "default": False,
                                         "help": "Whether the forcefield should use a thread loop to evaluate, or work in serial"})
               }
    fields = {
        "latency": (InputValue, {"dtype": float,
                                 "default": 0.01,
                                 "help": "The number of seconds the polling thread will wait between exhamining the list of requests."}),
             "parameters": (InputValue, {"dtype": dict,
                                         "default": {},
                                         "help": "The parameters of the force field"}),
             "activelist": (InputArray, {"dtype": int,
                                         "default": np.array([-1]),
                                         #                                     "default" : input_default(factory=np.array, args =[-1]),
                                         "help": "List with indexes of the atoms that this socket is taking care of.    Default: all (corresponding to -1)"})
    }

    default_help = "Base forcefield class that deals with the assigning of force calculation jobs and collecting the data."
    default_label = "FORCEFIELD"

    def store(self, ff):
        """Takes a ForceField instance and stores a minimal representation of it.

        Args:
           forceb: A ForceField object.
        """

        Input.store(self, ff)
        self.name.store(ff.name)
        self.latency.store(ff.latency)
        self.parameters.store(ff.pars)
        self.pbc.store(ff.dopbc)
        self.activelist.store(ff.active)
        self.threaded.store(ff.threaded)

    def fetch(self):
        """Creates a ForceField object.

        Returns:
           A ForceField object.
        """

        super(InputForceField, self).fetch()

        return ForceField(pars=self.parameters.fetch(), name=self.name.fetch(), latency=self.latency.fetch(), dopbc=self.pbc.fetch(), active=self.activelist.fetch(), threaded=self.threaded.fetch())


class InputFFSocket(InputForceField):

    """Creates a ForceField object with a socket interface.

    Handles generating one instance of a socket interface forcefield class.

    Attributes:
       mode: Describes whether the socket will be a unix or an internet socket.

    Fields:
       address: The server socket binding address.
       port: The port number for the socket.
       slots: The number of clients that can queue for connections at any one
          time.
       timeout: The number of seconds that the socket will wait before assuming
          that the client code has died. If 0 there is no timeout.
    """

    fields = {"address": (InputValue, {"dtype": str,
                                       "default": "localhost",
                                       "help": "This gives the server address that the socket will run on."}),
              "port": (InputValue, {"dtype": int,
                                    "default": 65535,
                                    "help": "This gives the port number that defines the socket."}),
              "slots": (InputValue, {"dtype": int,
                                     "default": 4,
                                     "help": "This gives the number of client codes that can queue at any one time."}),
              "exit_on_disconnect": (InputValue, {"dtype": bool,
                                                  "default": False,
                                                  "help": "Determines if i-PI should quit when a client disconnects."}),
              "timeout": (InputValue, {"dtype": float,
                                       "default": 0.0,
                                       "help": "This gives the number of seconds before assuming a calculation has died. If 0 there is no timeout."})}
    attribs = {
        "mode": (InputAttribute, {"dtype": str,
                                  "options": ["unix", "inet"],
                                  "default": "inet",
                                  "help": "Specifies whether the driver interface will listen onto a internet socket [inet] or onto a unix socket [unix]."}),
                "matching": (InputAttribute, {"dtype": str,
                                              "options": ["auto", "any"],
                                              "default": "auto",
                                              "help": "Specifies whether requests should be dispatched to any client, or automatically matched to the same client when possible [auto]."})
    }

    attribs.update(InputForceField.attribs)
    fields.update(InputForceField.fields)

    # FFSocket polling mechanism won't work with non-threaded execution
    attribs["threaded"] = (InputValue, {"dtype": bool,
                                        "default": True,
                                        "help": "Whether the forcefield should use a thread loop to evaluate, or work in serial. Should be set to True for FFSockets"});

    default_help = "Deals with the assigning of force calculation jobs to different driver codes, and collecting the data, using a socket for the data communication."
    default_label = "FFSOCKET"

    def store(self, ff):
        """Takes a ForceField instance and stores a minimal representation of it.

        Args:
           ff: A ForceField object with a FFSocket forcemodel object.
        """

        if (not type(ff) is FFSocket):
            raise TypeError("The type " + type(ff).__name__ + " is not a valid socket forcefield")

        super(InputFFSocket, self).store(ff)

        self.address.store(ff.socket.address)
        self.port.store(ff.socket.port)
        self.timeout.store(ff.socket.timeout)
        self.slots.store(ff.socket.slots)
        self.mode.store(ff.socket.mode)
        self.matching.store(ff.socket.match_mode)
        self.exit_on_disconnect.store(ff.socket.exit_on_disconnect)
        self.threaded.store(True)  # hard-coded

    def fetch(self):
        """Creates a ForceSocket object.

        Returns:
           A ForceSocket object with the correct socket parameters.
        """

        if self.threaded.fetch() == False:
            raise ValueError("FFSockets cannot poll without threaded mode.")
        # just use threaded throughout
        return FFSocket(pars=self.parameters.fetch(), name=self.name.fetch(), latency=self.latency.fetch(), dopbc=self.pbc.fetch(),
                        active=self.activelist.fetch(), threaded=self.threaded.fetch(),
                        interface=InterfaceSocket(address=self.address.fetch(), port=self.port.fetch(),
                                                  slots=self.slots.fetch(), mode=self.mode.fetch(), timeout=self.timeout.fetch(),
                                                  match_mode=self.matching.fetch(), exit_on_disconnect=self.exit_on_disconnect.fetch()))

    def check(self):
        """Deals with optional parameters."""

        super(InputFFSocket, self).check()
        if self.port.fetch() < 1 or self.port.fetch() > 65535:
            raise ValueError("Port number " + str(self.port.fetch()) + " out of acceptable range.")
        elif self.port.fetch() < 1025:
            warning("Low port number being used, this may interrupt important system processes.", verbosity.low)

        if self.slots.fetch() < 1 or self.slots.fetch() > 5:
            raise ValueError("Slot number " + str(self.slots.fetch()) + " out of acceptable range.")
        if self.latency.fetch() < 0:
            raise ValueError("Negative latency parameter specified.")
        if self.timeout.fetch() < 0.0:
            raise ValueError("Negative timeout parameter specified.")


class InputFFLennardJones(InputForceField):

    attribs = {}
    attribs.update(InputForceField.attribs)

    default_help = """Simple, internal LJ evaluator without cutoff, neighbour lists or minimal image convention.
                   Expects standard LJ parameters, e.g. { eps: 0.1, sigma: 1.0 }. """
    default_label = "FFLJ"

    def store(self, ff):
        super(InputFFLennardJones, self).store(ff)

    def fetch(self):
        super(InputFFLennardJones, self).fetch()

        return FFLennardJones(pars=self.parameters.fetch(), name=self.name.fetch(),
                              latency=self.latency.fetch(), dopbc=self.pbc.fetch(), threaded=self.threaded.fetch())

        if self.slots.fetch() < 1 or self.slots.fetch() > 5:
            raise ValueError("Slot number " + str(self.slots.fetch()) + " out of acceptable range.")
        if self.latency.fetch() < 0:
            raise ValueError("Negative latency parameter specified.")
        if self.timeout.fetch() < 0.0:
            raise ValueError("Negative timeout parameter specified.")


class InputFFQUIP(InputForceField):

    fields = {
        "init_file": (InputValue, {"dtype": str, "default": None, "help": "An extended xyz file that initializes the system."}),
        "args_str": (InputValue, {"dtype": str, "default": None, "help": "A string that identifies the type of interaction potential."}),
        "param_file": (InputValue, {"dtype": str, "default": None, "help": "An xml file that contains the parameters of the interaction potential."})
    }

    fields.update(InputForceField.fields)

    attribs = {}
    attribs.update(InputForceField.attribs)

    default_help = """ A general QUIP interaction potential evaluator. """
    default_label = "FFQUIP"

    def store(self, ff):
        super(InputFFQUIP, self).store(ff)
        self.init_file.store(ff.init_file)
        self.args_str.store(ff.args_str)
        self.param_file.store(ff.param_file)

    def fetch(self):
        super(InputFFQUIP, self).fetch()

        return FFQUIP(init_file=self.init_file.fetch(), args_str=self.args_str.fetch(), param_file=self.param_file.fetch(), name=self.name.fetch(),
                      latency=self.latency.fetch(), dopbc=self.pbc.fetch(), threaded=self.threaded.fetch())


class InputFFDebye(InputForceField):

    fields = {
        "hessian": (InputArray, {"dtype": float, "default": input_default(factory=np.zeros, args=(0,)), "help": "Specifies the Hessian of the harmonic potential (atomic units!)"}),
        "x_reference": (InputArray, {"dtype": float, "default": input_default(factory=np.zeros, args=(0,)), "help": "Minimum-energy configuration for the harmonic potential", "dimension": "length"}),
        "v_reference": (InputValue, {"dtype": float, "default": 0.0, "help": "Zero-value of energy for the harmonic potential", "dimension": "energy"})
    }

    fields.update(InputForceField.fields)

    attribs = {}
    attribs.update(InputForceField.attribs)

    default_help = """Harmonic energy calculator """
    default_label = "FFDEBYE"

    def store(self, ff):
        super(InputFFDebye, self).store(ff)
        self.hessian.store(ff.H)
        self.x_reference.store(ff.xref)
        self.v_reference.store(ff.vref)

    def fetch(self):
        super(InputFFDebye, self).fetch()

        return FFDebye(H=self.hessian.fetch(), xref=self.x_reference.fetch(), vref=self.v_reference.fetch(), name=self.name.fetch(),
                       latency=self.latency.fetch(), dopbc=self.pbc.fetch(), threaded=self.threaded.fetch())


class InputFFPlumed(InputForceField):

    fields = {
        "init_file": (InputInitFile, {"default": input_default(factory=ipi.engine.initializer.InitFile, kwargs={"mode": "xyz"}),
                                      "help": "This describes the location to read the reference structure file from."}),
        "plumeddat": (InputValue, {"dtype": str, "default": "plumed.dat", "help": "The PLUMED input file"}),
        "plumedstep": (InputValue, {"dtype": int, "default": 0, "help": "The current step counter for PLUMED calls"}),

    }

    attribs = {}

    attribs.update(InputForceField.attribs)
    fields.update(InputForceField.fields)

    default_help = """ Direct PLUMED interface """
    default_label = "FFPLUMED"

    def store(self, ff):
        super(InputFFPlumed, self).store(ff)
        self.plumeddat.store(ff.plumeddat)
        # pstep = ff.plumedstep
        # if pstep > 0: pstep -= 1 # roll back plumed step before writing a restart
        # self.plumedstep.store(pstep)
        self.plumedstep.store(ff.plumedstep)
        self.init_file.store(ff.init_file)

    def fetch(self):
        super(InputFFPlumed, self).fetch()

        return FFPlumed(name=self.name.fetch(), latency=self.latency.fetch(), dopbc=self.pbc.fetch(),
                        threaded=self.threaded.fetch(), plumeddat=self.plumeddat.fetch(),
                        plumedstep=self.plumedstep.fetch(), init_file=self.init_file.fetch())


class InputFFYaff(InputForceField):

    fields = {"yaffpara": (InputValue, {"dtype": str,
                                        "default": "parameters.txt",
                                        "help": "This gives the file name of the Yaff input parameter file."}),
              "yaffsys": (InputValue, {"dtype": str,
                                       "default": "system.chk",
                                       "help": "This gives the file name of the Yaff input system file."}),
              "yafflog": (InputValue, {"dtype": str,
                                       "default": "yaff.log",
                                       "help": "This gives the file name of the Yaff output log file."}),
              "rcut": (InputValue, {"dtype": float,
                                    "default": 18.89726133921252,
                                    "help": "This gives the real space cutoff used by all pair potentials in atomic units."}),
              "alpha_scale": (InputValue, {"dtype": float,
                                           "default": 3.5,
                                           "help": "This gives the alpha parameter in the Ewald summation based on the real-space cutoff: alpha = alpha_scale / rcut. Higher values for this parameter imply a faster convergence of the reciprocal terms, but a slower convergence in real-space."}),
              "gcut_scale": (InputValue, {"dtype": float,
                                          "default": 1.1,
                                          "help": "This gives the reciprocale space cutoff based on the alpha parameter: gcut = gcut_scale * alpha. Higher values for this parameter imply a better convergence in the reciprocal space."}),
              "skin": (InputValue, {"dtype": int,
                                    "default": 0,
                                    "help": "This gives the skin parameter for the neighborlist."}),
              "smooth_ei": (InputValue, {"dtype": bool,
                                         "default": False,
                                         "help": "This gives the flag for smooth truncations for the electrostatic interactions."}),
              "reci_ei": (InputValue, {"dtype": str,
                                       "default": "ewald",
                                       "help": "This gives the method to be used for the reciprocal contribution to the electrostatic interactions in the case of periodic systems. This must be one of 'ignore' or 'ewald'. The 'ewald' option is only supported for 3D periodic systems."}),
              }

    fields.update(InputForceField.fields)

    attribs = {}
    attribs.update(InputForceField.attribs)

    default_help = """Uses a Yaff force field to compute the forces."""
    default_label = "FFYAFF"

    def store(self, ff):
        super(InputFFYaff, self).store(ff)
        self.yaffpara.store(ff.yaffpara)
        self.yaffsys.store(ff.yaffsys)
        self.yafflog.store(ff.yafflog)
        self.rcut.store(ff.rcut)
        self.alpha_scale.store(ff.alpha_scale)
        self.gcut_scale.store(ff.gcut_scale)
        self.skin.store(ff.skin)
        self.smooth_ei.store(ff.smooth_ei)
        self.reci_ei.store(ff.reci_ei)

    def fetch(self):
        super(InputFFYaff, self).fetch()

        return FFYaff(yaffpara=self.yaffpara.fetch(), yaffsys=self.yaffsys.fetch(), yafflog=self.yafflog.fetch(), rcut=self.rcut.fetch(), alpha_scale=self.alpha_scale.fetch(), gcut_scale=self.gcut_scale.fetch(), skin=self.skin.fetch(), smooth_ei=self.smooth_ei.fetch(), reci_ei=self.reci_ei.fetch(), name=self.name.fetch(), latency=self.latency.fetch(),
<<<<<<< HEAD
        dopbc=self.pbc.fetch(), threaded=self.threaded.fetch())


class InputFFMulti(Input):
    default_help = """A class to consolidate multiple FF inputs in a single XML field"""
    default_label = "FFMULTI"

    dynamic = {
          "ffsocket": (InputFFSocket, {"help": InputFFSocket.default_help}),
          "fflj": (InputFFLennardJones, {"help": InputFFLennardJones.default_help}),
          "ffquip": (InputFFQUIP, {"help": InputFFQUIP.default_help}),
          "ffdebye": (InputFFDebye, {"help": InputFFDebye.default_help}),
          "ffplumed": (InputFFPlumed, {"help": InputFFPlumed.default_help}),
          "ffyaff": (InputFFYaff, {"help": InputFFYaff.default_help})
    }

    def store(self, ff):
        """ TODO WRITE DOCSTRING """
        _fflist = [v for k, v in sorted(ff.fflist.iteritems())]
        if len(self.extra) != len(_fflist):
            self.extra = [0] * len(_fflist)


        for _ii, _obj, in enumerate(_fflist):
            if self.extra[_ii] == 0:
                if isinstance(_obj, eforcefields.FFSocket):
                    _iobj = InputFFSocket()
                    _iobj.store(_obj)
                    self.extra[_ii] = ("ffsocket", _iobj)
                elif isinstance(_obj, eforcefields.FFLennardJones):
                    _iobj = InputFFLennardJones()
                    _iobj.store(_obj)
                    self.extra[_ii] = ("fflj", _iobj)
                elif isinstance(_obj, eforcefields.FFQUIP):
                    _iobj = InputFFQUIP()
                    _iobj.store(_obj)
                    self.extra[_ii] = ("ffquip", _iobj)
                elif isinstance(_obj, eforcefields.FFDebye):
                    _iobj = InputFFDebye()
                    _iobj.store(_obj)
                    self.extra[_ii] = ("ffdebye", _iobj)
                elif isinstance(_obj, eforcefields.FFPlumed):
                    _iobj = InputFFPlumed()
                    _iobj.store(_obj)
                    self.extra[_ii] = ("ffplumed", _iobj)
                elif isinstance(_obj, eforcefields.FFYaff):
                    _iobj = InputFFYaff()
                    _iobj.store(_obj)
                    self.extra[_ii] = ("ffyaff", _iobj)
            else:
                self.extra[_ii][1].store(_obj)

    def fetch(self):
        """ TODO WRITE DOCSTRING """

        super(InputFFMulti, self).fetch()

        fflist = []
        for (k, v) in self.extra:
            fflist.append(v.fetch())

        # TODO: will actually need to create a FF object here!
        return fflist
=======
                      dopbc=self.pbc.fetch(), threaded=self.threaded.fetch())
>>>>>>> 253a6009
<|MERGE_RESOLUTION|>--- conflicted
+++ resolved
@@ -373,7 +373,6 @@
         super(InputFFYaff, self).fetch()
 
         return FFYaff(yaffpara=self.yaffpara.fetch(), yaffsys=self.yaffsys.fetch(), yafflog=self.yafflog.fetch(), rcut=self.rcut.fetch(), alpha_scale=self.alpha_scale.fetch(), gcut_scale=self.gcut_scale.fetch(), skin=self.skin.fetch(), smooth_ei=self.smooth_ei.fetch(), reci_ei=self.reci_ei.fetch(), name=self.name.fetch(), latency=self.latency.fetch(),
-<<<<<<< HEAD
         dopbc=self.pbc.fetch(), threaded=self.threaded.fetch())
 
 
@@ -436,7 +435,4 @@
             fflist.append(v.fetch())
 
         # TODO: will actually need to create a FF object here!
-        return fflist
-=======
-                      dopbc=self.pbc.fetch(), threaded=self.threaded.fetch())
->>>>>>> 253a6009
+        return fflist