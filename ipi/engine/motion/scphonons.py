--- conflicted
+++ resolved
@@ -123,6 +123,12 @@
         if self.random_type == "file":
             self.random_sequence = np.loadtxt("SOBOL-RNG")
 
+        # a random shuffle to allow some randomness in the sobol-like PRNGs
+        self.prng = prng
+        self.random_shuffle = np.asarray(range(self.dof))
+        self.prng.rng.shuffle(self.random_shuffle)
+
+
     def step(self, step=None):
         if(self.isc == self.max_iter):
             softexit.trigger("Reached maximum iterations. Exiting simulation")
@@ -241,6 +247,10 @@
                 irng = (self.dm.isc) * self.dm.max_steps / \
                     2 + (self.dm.imc + 1) / 2
                 x = self.fginv(self.dm.random_sequence[irng])
+
+            # picks the elements of the vector in a random order.
+            # this introduces a degree of randomness in the sobol-like PRNGs
+            x = x[self.random_shuffle]
 
             # Transforms the "normal" random number and stores it.
             x = np.dot(self.dm.isqM, np.dot(self.dm.sqtD, x)) * self.widening
@@ -717,19 +727,9 @@
         """
 
         sobv = self.fginv(sb(dim, k))
-<<<<<<< HEAD
 #        print dim, k, len(sobv)
 #        sobv.shape = (1,dim)
 #        f = open("sobol", "a+")
 #        np.savetxt(f, sobv)
 #        f.close()
-        return sobv
-
-=======
-        print dim, k, len(sobv)
-        sobv.shape = (1, dim)
-        f = open("sobol", "a+")
-        np.savetxt(f, sobv)
-        f.close()
-        return sobv
->>>>>>> 0db4c649
+        return sobv