"""A class that runs the simulation and outputs results.

The root class for the whole simulation. Contains references to all the top
level objects used in the simulation, and controls all the steps that are
not inherently system dependent, like the running of each time step,
choosing which properties to initialise, and which properties to output.
"""

# This file is part of i-PI.
# i-PI Copyright (C) 2014-2015 i-PI developers
# See the "licenses" directory for full license information.


import os
import threading
import time
from copy import deepcopy

from ipi.utils.depend import depend_value, dobject, dd
from ipi.utils.io.inputs.io_xml import xml_parse_file
from ipi.utils.messages import verbosity, info, warning, banner
from ipi.utils.softexit import softexit
import ipi.engine.outputs as eoutputs
import ipi.inputs.simulation as isimulation


__all__ = ['Simulation']


class Simulation(dobject):
    """Main simulation object.

    Contains all the references and the main dynamics loop. Also handles the
    initialisation and output.

    Attributes:
        prng: A random number generator object.
        mode: A string specifying what kind of simulation will be run.
        fflist: A list of forcefield objects that can be called to compute energy and forces
        syslist: A list of physical systems
        prng: A random number generator.
        tsteps: The total number of steps.
        ttime: The wall clock time (in seconds).
        outtemplate: A template output object to be used to generate the outputs
            list. This will be used for each of the systems.
        outputs: A list of output objects that should be printed during the run
        paratemp: A helper object for parallel tempering simulations
        chk: A checkpoint object which is kept up-to-date in case of emergency exit
        rollback: If set to true, the state of the simulation at the start
            of the step will be output to a restart file rather than
            the current state of the simulation. This is because we cannot
            restart from half way through a step, only from the beginning of a
            step, so this is necessary for the trajectory to be continuous.
        read_only: If set to true, it creates the simulation object but doesn't  initialize/open the sockets

    Depend objects:
        step: The current simulation step.
    """

    @staticmethod
    def load_from_xml(fn_input, custom_verbosity=None, request_banner=False, read_only=False):
        """Load an XML input file and return a `Simulation` object.

        Arguments:
            fn_input (str): Name of the input file.
            custom_verbosity (str): If not `None`, overrides the verbosity
                specified by the input file.
            request_banner (bool): Whether to print the i-PI banner,
                if verbosity is higher than 'quiet'.
        """

        # parse the file
        xmlrestart = xml_parse_file(open(fn_input))

        # prepare the simulation input object
        input_simulation = isimulation.InputSimulation()

        # check the input and partition it appropriately
        input_simulation.parse(xmlrestart.fields[0][1])

        # override verbosity if requested
        if custom_verbosity is None:
            # Get from the input file
            custom_verbosity = input_simulation.verbosity.fetch()
        input_simulation.verbosity.value = custom_verbosity

        # print banner if not suppressed and simulation verbose enough
        if request_banner and input_simulation.verbosity.value != 'quiet':
            banner()

        # create the simulation object
        simulation = input_simulation.fetch()

        # pipe between the components of the simulation
        simulation.bind(read_only)

        # echo the input file if verbose enough
        if verbosity.level > 0:
            print(" # i-PI loaded input file: ", fn_input)
        if verbosity.level > 1:
            print(" --- begin input file content ---")
            ifile = open(fn_input, "r")
            for line in ifile.readlines():
                print(line, end=' ')
            print(" ---  end input file content  ---")
            ifile.close()

        return simulation

    def __init__(self, mode, syslist, fflist, outputs, prng, smotion=None, step=0, tsteps=1000, ttime=0, threads=False):
        """Initialises Simulation class.

        Args:
            mode: What kind of simulation is this
            syslist: A list of system objects
            fflist: A list of forcefield objects
            prng: A random number object.
            smotion: A "super-motion" class specifying what to do with different system replicas
            outputs: A list of output objects.
            step: An optional integer giving the current simulation time step.
                Defaults to 0.
            tsteps: An optional integer giving the total number of steps. Defaults
                to 1000.
            ttime: The simulation running time. Used on restart, to keep a
                cumulative total.
        """

        info(" # Initializing simulation object ", verbosity.low)
        self.prng = prng
        self.mode = mode
        self.threading = threads
        dself = dd(self)

        self.syslist = syslist
        for s in syslist:
            s.prng = self.prng    # bind the system's prng to self prng
            s.init.init_stage1(s)

        #! TODO - does this have any meaning now that we introduce the smotion class?
        if self.mode == "md" and len(syslist) > 1:
            warning("Multiple systems will evolve independently in a '" + self.mode + "' simulation.")

        self.fflist = {}
        for f in fflist:
            self.fflist[f.name] = f

        self.outtemplate = outputs

        dself.step = depend_value(name="step", value=step)
        self.tsteps = tsteps
        self.ttime = ttime
        self.smotion = smotion

        self.chk = None
        self.rollback = True

    def bind(self, read_only=False):
        """Calls the bind routines for all the objects in the simulation."""

        if self.tsteps <= self.step:
            raise ValueError("Simulation has already run for total_steps, will not even start. "
                             "Modify total_steps or step counter to continue.")

        # initializes the output maker so it can be passed around to systems
        f_start = (self.step == 0)  # special operations if we're starting from scratch
        if f_start:
            mode = "w"
        else:
            mode = "a"
        self.output_maker = eoutputs.OutputMaker(self.outtemplate.prefix, f_start)

        for s in self.syslist:
            # binds important computation engines
            s.bind(self)

        if read_only:  # returns before we open the sockets
            return

        # start forcefields here so we avoid having a shitload of files printed
        # out only to find the socket is busy or whatever prevented starting the threads
<<<<<<< HEAD
        for k, f in self.fflist.items():
=======
        for k, f in self.fflist.iteritems():
            f.bind(self.output_maker)
>>>>>>> c2c2180c
            f.start()

        # Checks for repeated filenames.
        filename_list = [x.filename for x in self.outtemplate]
        if len(filename_list) > len(set(filename_list)):
            raise ValueError("Output filenames are not unique. Modify filename attributes.")

        self.outputs = []
        for o in self.outtemplate:
            o = deepcopy(o)  # avoids overwriting the actual filename
            if self.outtemplate.prefix != "":
                o.filename = self.outtemplate.prefix + "." + o.filename
            if type(o) is eoutputs.CheckpointOutput:    # checkpoints are output per simulation
                o.bind(self)
                self.outputs.append(o)
            else:   # properties and trajectories are output per system
                isys = 0
                for s in self.syslist:   # create multiple copies
                    no = deepcopy(o)
                    if s.prefix != "":
                        no.filename = s.prefix + "_" + no.filename
                    no.bind(s, mode)
                    self.outputs.append(no)
                    if f_start:  # starting of simulation, print headers (if any)
                        no.print_header()
                    isys += 1

        self.chk = eoutputs.CheckpointOutput("RESTART", 1, True, 0)
        self.chk.bind(self)

        if not self.smotion is None:
            self.smotion.bind(self.syslist, self.prng, self.output_maker)

    def softexit(self):
        """Deals with a soft exit request.

        Tries to ensure that a consistent restart checkpoint is
        written out.
        """

        if self.step < self.tsteps:
            self.step += 1
        if not self.rollback:
            info("SOFTEXIT: Saving the latest status at the end of the step")
            self.chk.store()

        self.chk.write(store=False)

    def run(self):
        """Runs the simulation.

        Does all the simulation steps, and outputs data to the appropriate files
        when necessary. Also deals with starting and cleaning up the threads used
        in the communication between the driver and the PIMD code.
        """

        # registers the softexit routine
        softexit.register_function(self.softexit)
        softexit.start(self.ttime)

#        for k, f in self.fflist.iteritems():
#            f.run()

        # prints inital configuration -- only if we are not restarting
        if self.step == 0:
            self.step = -1
            # must use multi-threading to avoid blocking in multi-system runs with WTE
            if self.threading:
                stepthreads = []
                for o in self.outputs:
                    st = threading.Thread(target=o.write, name=o.filename)
                    st.daemon = True
                    st.start()
                    stepthreads.append(st)

                for st in stepthreads:
                    while st.isAlive():
                        # This is necessary as join() without timeout prevents main from receiving signals.
                        st.join(2.0)
            else:
                for o in self.outputs:
                    o.write()  # threaded output seems to cause random hang-ups. should make things properly thread-safe

            self.step = 0

        steptime = 0.0
        simtime = time.time()

        cstep = 0
        #tptime = 0.0
        #tqtime = 0.0
        #tttime = 0.0
        ttot = 0.0
        # main MD loop
        for self.step in range(self.step, self.tsteps):
            # stores the state before doing a step.
            # this is a bit time-consuming but makes sure that we can honor soft
            # exit requests without screwing the trajectory

            steptime = -time.time()
            if softexit.triggered:
                break

            self.chk.store()

            if self.threading:
                stepthreads = []
                # steps through all the systems
                for s in self.syslist:
                    # creates separate threads for the different systems
                    st = threading.Thread(target=s.motion.step, name=s.prefix, kwargs={"step": self.step})
                    st.daemon = True
                    stepthreads.append(st)

                for st in stepthreads:
                    st.start()

                for st in stepthreads:
                    while st.isAlive():
                        # This is necessary as join() without timeout prevents main from receiving signals.
                        st.join(2.0)
            else:
                for s in self.syslist:
                    s.motion.step(step=self.step)

            if softexit.triggered:
                # Don't continue if we are about to exit.
                break

            # does the "super motion" step
            if self.smotion is not None:
                # TODO: We need a file where we store the exchanges
                self.smotion.step(self.step)

            if softexit.triggered:
                # Don't write if we are about to exit.
                break

            if self.threading:
                stepthreads = []
                for o in self.outputs:
                    st = threading.Thread(target=o.write, name=o.filename)
                    st.daemon = True
                    st.start()
                    stepthreads.append(st)

                for st in stepthreads:
                    while st.isAlive():
                        # This is necessary as join() without timeout prevents main from receiving signals.
                        st.join(2.0)
            else:
                for o in self.outputs:
                    o.write()

            steptime += time.time()
            ttot += steptime
            cstep += 1

            if (verbosity.high or (verbosity.medium and self.step % 100 == 0) or (verbosity.low and self.step % 1000 == 0)):
                info(" # Average timings at MD step % 7d. t/step: %10.5e" % (self.step, ttot / cstep))
                cstep = 0
                ttot = 0.0
                # info(" # MD diagnostics: V: %10.5e    Kcv: %10.5e   Ecns: %10.5e" %
                #     (self.properties["potential"], self.properties["kinetic_cv"], self.properties["conserved"] ) )

            if os.path.exists("EXIT"):
                info(" # EXIT file detected! Bye bye!", verbosity.low)
                break

            if (self.ttime > 0) and (time.time() - simtime > self.ttime):
                info(" # Wall clock time expired! Bye bye!", verbosity.low)
                break

        self.rollback = False<|MERGE_RESOLUTION|>--- conflicted
+++ resolved
@@ -178,12 +178,8 @@
 
         # start forcefields here so we avoid having a shitload of files printed
         # out only to find the socket is busy or whatever prevented starting the threads
-<<<<<<< HEAD
         for k, f in self.fflist.items():
-=======
-        for k, f in self.fflist.iteritems():
             f.bind(self.output_maker)
->>>>>>> c2c2180c
             f.start()
 
         # Checks for repeated filenames.
