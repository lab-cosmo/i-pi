"""Contains the classes that deal with the different dynamics required in
different types of ensembles.

Holds the algorithms required for normal mode propagators, and the objects to
do the constant temperature and pressure algorithms. Also calculates the
appropriate conserved energy quantity for the ensemble of choice.
"""

# This file is part of i-PI.
# i-PI Copyright (C) 2014-2015 i-PI developers
# See the "licenses" directory for full license information.


import time

import numpy as np

from ipi.utils.depend import *
from ipi.utils.softexit import softexit
from ipi.utils.io import read_file
from ipi.utils.io.inputs.io_xml import xml_parse_file
from ipi.utils.units import unit_to_internal, Constants
from ipi.engine.thermostats import *
from ipi.engine.barostats import *
from ipi.engine.motion.alchemy import *
from ipi.engine.forces import Forces, ScaledForceComponent


__all__ = ['Ensemble', 'ensemble_swap']

# IMPORTANT - THIS MUST BE KEPT UP-TO-DATE WHEN THE ENSEMBLE CLASS IS CHANGED


def ensemble_swap(ens1, ens2):
    """ Swaps the definitions of the two ensembles, by
    exchanging all of the inner properties. """

    if ens1.temp != ens2.temp:
        ens1.temp, ens2.temp = ens2.temp, ens1.temp
    if ens1.pext != ens2.pext:
        ens1.pext, ens2.pext = ens2.pext, ens1.pext
    if len(ens1.bweights) != len(ens2.bweights):
        raise ValueError("Cannot exchange ensembles that have different numbers of bias components")
    if len(ens1.hweights) != len(ens2.hweights):
        raise ValueError("Cannot exchange ensembles that are described by different forces")
    if not np.array_equal(ens1.bweights, ens2.bweights):
        ens1.bweights, ens2.bweights = dstrip(ens2.bweights).copy(), dstrip(ens1.bweights).copy()
    if not np.array_equal(ens1.hweights, ens2.hweights):
        ens1.hweights, ens2.hweights = dstrip(ens2.hweights).copy(), dstrip(ens1.hweights).copy()


class Ensemble(dobject):

    """Base ensemble class.

    Defines the thermodynamic state of the system.

    Depend objects:
        temp: The system's temperature.
        pext: The systems's pressure
        stressext: The system's stress tensor
        bias: Explicit bias forces
    """

    def __init__(self, eens=0.0, econs=0.0, temp=None, pext=None, stressext=None, bcomponents=None, bweights=None, hweights=None, time=0.0):
        """Initialises Ensemble.

        Args:
            temp: The temperature.
            fixcom: An optional boolean which decides whether the centre of mass
                motion will be constrained or not. Defaults to False.
        """
        dself = dd(self)

        dself.temp = depend_value(name='temp')
        if temp is not None:
            self.temp = temp
        else:
            self.temp = -1.0

        dself.stressext = depend_array(name='stressext',
                                       value=np.zeros((3, 3), float))
        if stressext is not None:
            self.stressext = np.reshape(np.asarray(stressext), (3, 3))
        else:
            self.stressext = -1.0

        dself.pext = depend_value(name='pext')
        if pext is not None:
            self.pext = pext
        else:
            self.pext = -1.0

        dself.eens = depend_value(name='eens')
        if eens is not None:
            self.eens = eens
        else:
            self.eens = 0.0

        # the bias force contains two bits: explicit biases (that are meant to represent non-physical external biasing potentials)
        # and hamiltonian weights (that will act by scaling different physical components of the force). Both are bound as components
        # of the "bias force" evaluator, but their meaning (and the wiring further down in bind()) differ.

        # these are the additional bias components
        if bcomponents is None:
            bcomponents = []
        self.bcomp = bcomponents
        self.bias = Forces()

        # and their weights
        if bweights is None or len(bweights) == 0:
            bweights = np.ones(len(self.bcomp))

        dself.bweights = depend_array(name="bweights", value=np.asarray(bweights))

        # weights of the Hamiltonian scaling
        if hweights is None:
            hweights = np.ones(0)
        self.hweights = np.asarray(hweights)

        # Internal time counter
        dd(self).time = depend_value(name='time')
        self.time = time

    def copy(self):
<<<<<<< HEAD

        return Ensemble(eens = self.eens, econs = 0.0, temp=self.temp,
                        pext=self.pext, stressext =dstrip(self.stressext).copy(),
                        bcomponents = self.bcomp, bweights = dstrip(self.bweights).copy(),
                        hweights = dstrip(self.hweights).copy(),
                        time = self.time)
=======
        return Ensemble(self.eens, 0.0, self.temp, self.pext, dstrip(self.stressext).copy())
>>>>>>> 8bd595d6

    def bind(self, beads, nm, cell, bforce, fflist, elist=[], xlpot=[], xlkin=[]):
        self.beads = beads
        self.cell = cell
        self.forces = bforce
        self.nm = nm
        dself = dd(self)
        dself.econs = depend_value(name='econs', func=self.get_econs)

        # this binds just the explicit bias forces
        self.bias.bind(self.beads, self.cell, self.bcomp, fflist)

        dself.econs = depend_value(name='econs', func=self.get_econs)
        # dependencies of the conserved quantity
        dself.econs.add_dependency(dd(self.nm).kin)
        dself.econs.add_dependency(dd(self.forces).pot)
        dself.econs.add_dependency(dd(self.bias).pot)
        dself.econs.add_dependency(dd(self.nm).vspring)
        dself.econs.add_dependency(dself.eens)

        # pipes the weights to the list of weight vectors
        i = 0
        for fc in self.bias.mforces:
            if fc.weight != 1:
                warning("The weight given to forces used in an ensemble bias are given a weight determined by bias_weight")
            dpipe(dself.bweights, dd(fc).weight, i)
            i += 1

        # add Hamiltonian REM bias components
        if len(self.hweights) == 0:
            self.hweights = np.ones(len(self.forces.mforces))

        dself.hweights = depend_array(name="hweights", value=np.asarray(self.hweights))

        # we use ScaledForceComponents to replicate the physical forces without (hopefully) them being actually recomputed
        for ic in xrange(len(self.forces.mforces)):
            sfc = ScaledForceComponent(self.forces.mforces[ic], 1.0)
            self.bias.add_component(self.forces.mbeads[ic], self.forces.mrpc[ic], sfc)
            dd(sfc).scaling._func = lambda i=ic: self.hweights[i] - 1
            dd(sfc).scaling.add_dependency(dself.hweights)

        self._elist = []

        for e in elist:
            self.add_econs(e)

        dself.lpens = depend_value(name='lpens', func=self.get_lpens,
                                   dependencies=[dself.temp])
        dself.lpens.add_dependency(dd(self.nm).kin)
        dself.lpens.add_dependency(dd(self.forces).pot)
        dself.lpens.add_dependency(dd(self.bias).pot)
        dself.lpens.add_dependency(dd(self.nm).vspring)

        # extended Lagrangian terms for the ensemble
        self._xlpot = []
        for p in xlpot:
            self.add_xlpot(p)

        self._xlkin = []
        for k in xlkin:
            self.add_xlkin(k)

    def add_econs(self, e):
        self._elist.append(e)
        dd(self).econs.add_dependency(e)

    def add_xlpot(self, p):
        self._xlpot.append(p)
        dd(self).lpens.add_dependency(p)

    def add_xlkin(self, k):
        self._xlkin.append(k)
        dd(self).lpens.add_dependency(k)

    def get_econs(self):
        """Calculates the conserved energy quantity for constant energy
        ensembles.
        """

        eham = self.nm.vspring + self.nm.kin + self.forces.pot

        eham += self.bias.pot   # bias

        for e in self._elist:
            eham += e.get()

        return eham + self.eens

    def get_lpens(self):
        """Returns the ensemble probability (modulo the partition function)
        for the ensemble.
        """

        lpens = (self.forces.pot + self.bias.pot + self.nm.kin + self.nm.vspring);

        # inlcude terms associated with an extended Lagrangian integrator of some sort
        for p in self._xlpot:
            lpens += p.get()
        for k in self._xlkin:
            lpens += k.get()

        lpens *= -1.0 / (Constants.kb * self.temp * self.beads.nbeads)
        return lpens<|MERGE_RESOLUTION|>--- conflicted
+++ resolved
@@ -123,16 +123,11 @@
         self.time = time
 
     def copy(self):
-<<<<<<< HEAD
-
         return Ensemble(eens = self.eens, econs = 0.0, temp=self.temp,
                         pext=self.pext, stressext =dstrip(self.stressext).copy(),
                         bcomponents = self.bcomp, bweights = dstrip(self.bweights).copy(),
                         hweights = dstrip(self.hweights).copy(),
                         time = self.time)
-=======
-        return Ensemble(self.eens, 0.0, self.temp, self.pext, dstrip(self.stressext).copy())
->>>>>>> 8bd595d6
 
     def bind(self, beads, nm, cell, bforce, fflist, elist=[], xlpot=[], xlkin=[]):
         self.beads = beads
